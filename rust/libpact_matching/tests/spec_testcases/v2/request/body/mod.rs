#[allow(unused_imports)]
use pact_matching::models::*;
#[allow(unused_imports)]
use env_logger;
#[allow(unused_imports)]
use pact_matching::match_request;
#[allow(unused_imports)]
use rustc_serialize::json::Json;
#[allow(unused_imports)]
use expectest::prelude::*;

#[test]
fn array_at_top_level_xml() {
<<<<<<< HEAD
    env_logger::init().unwrap_or(());
    let pact = Json::from_str(r#"
      {
        "match": true,
        "comment": "XML top level array matches",
        "expected": {
          "method": "POST",
          "path": "/",
          "query": "",
          "headers": {"Content-Type": "application/xml"},
          "body": "<?xml version=\"1.0\" encoding=\"UTF-8\"?><people><rogger dob=\"06/10/2015\" name=\"Rogger the Dogger\" id=\"1014753708\" timestamp=\"2015-06-10T20:41:37\"/><cat dob=\"06/10/2015\" name=\"Cat in the Hat\" id=\"8858030303\" timestamp=\"2015-06-10T20:41:37\"/></people>"
=======
    env_logger::init().unwrap_or(());
    let pact = Json::from_str(r#"
      {
        "match": true,
        "comment": "XML top level array matches",
        "expected": {
          "method": "POST",
          "path": "/",
          "query": "",
          "headers": {"Content-Type": "application/xml"},
          "body": "<?xml version=\"1.0\" encoding=\"UTF-8\"?><people><rogger dob=\"06/10/2015\" name=\"Rogger the Dogger\" id=\"1014753708\" timestamp=\"2015-06-10T20:41:37\"/><cat dob=\"06/10/2015\" name=\"Cat in the Hat\" id=\"8858030303\" timestamp=\"2015-06-10T20:41:37\"/></people>"
        },
        "actual": {
          "method": "POST",
          "path": "/",
          "query": "",
          "headers": {"Content-Type": "application/xml"},
          "body": "<?xml version=\"1.0\" encoding=\"UTF-8\"?><people><rogger dob=\"06/10/2015\" name=\"Rogger the Dogger\" id=\"1014753708\" timestamp=\"2015-06-10T20:41:37\"/><cat dob=\"06/10/2015\" name=\"Cat in the Hat\" id=\"8858030303\" timestamp=\"2015-06-10T20:41:37\"/></people>"
        }
      }
    "#).unwrap();

    let expected = Request::from_json(&pact.find("expected").unwrap(), &PactSpecification::V2);
    println!("{:?}", expected);
    let actual = Request::from_json(&pact.find("actual").unwrap(), &PactSpecification::V2);
    println!("{:?}", actual);
    let pact_match = pact.find("match").unwrap();
    if pact_match.as_boolean().unwrap() {
       expect!(match_request(expected, actual)).to(be_empty());
    } else {
       expect!(match_request(expected, actual)).to_not(be_empty());
    }
}

#[test]
fn array_at_top_level() {
    env_logger::init().unwrap_or(());
    let pact = Json::from_str(r#"
      {
        "match": true,
        "comment": "top level array matches",
        "expected": {
          "method": "POST",
          "path": "/",
          "query": "",
          "headers": {"Content-Type": "application/json"},
          "body": [
            {
              "dob": "06/10/2015",
              "name": "Rogger the Dogger",
              "id": 1014753708,
              "timestamp": "2015-06-10T20:41:37"
            },
            {
              "dob": "06/10/2015",
              "name": "Cat in the Hat",
              "id": 8858030303,
              "timestamp": "2015-06-10T20:41:37"
            }
          ]
        },
        "actual": {
          "method": "POST",
          "path": "/",
          "query": "",
          "headers": {"Content-Type": "application/json"},
          "body": [
            {
              "dob": "06/10/2015",
              "name": "Rogger the Dogger",
              "id": 1014753708,
              "timestamp": "2015-06-10T20:41:37"
            },
            {
              "dob": "06/10/2015",
              "name": "Cat in the Hat",
              "id": 8858030303,
              "timestamp": "2015-06-10T20:41:37"
            }
          ]
        }
      }
    "#).unwrap();

    let expected = Request::from_json(&pact.find("expected").unwrap(), &PactSpecification::V2);
    println!("{:?}", expected);
    let actual = Request::from_json(&pact.find("actual").unwrap(), &PactSpecification::V2);
    println!("{:?}", actual);
    let pact_match = pact.find("match").unwrap();
    if pact_match.as_boolean().unwrap() {
       expect!(match_request(expected, actual)).to(be_empty());
    } else {
       expect!(match_request(expected, actual)).to_not(be_empty());
    }
}

#[test]
fn array_in_different_order_xml() {
    env_logger::init().unwrap_or(());
    let pact = Json::from_str(r#"
      {
        "match": false,
        "comment": "XML Favourite colours in wrong order",
        "expected" : {
          "method": "POST",
          "path": "/",
          "query": "",
          "headers": {"Content-Type": "application/xml"},
          "body": "<?xml version=\"1.0\" encoding=\"UTF-8\"?><alligator><favouriteColours><favouriteColour>red</favouriteColour><favouriteColour>blue</favouriteColour></favouriteColours></alligator>"
        },
        "actual": {
          "method": "POST",
          "path": "/",
          "query": "",
          "headers": {"Content-Type": "application/xml"},
          "body": "<?xml version=\"1.0\" encoding=\"UTF-8\"?><alligator><favouriteColours><favouriteColour>blue</favouriteColour><favouriteColour>red</favouriteColour></favouriteColours></alligator>"
        }
      }
    "#).unwrap();

    let expected = Request::from_json(&pact.find("expected").unwrap(), &PactSpecification::V2);
    println!("{:?}", expected);
    let actual = Request::from_json(&pact.find("actual").unwrap(), &PactSpecification::V2);
    println!("{:?}", actual);
    let pact_match = pact.find("match").unwrap();
    if pact_match.as_boolean().unwrap() {
       expect!(match_request(expected, actual)).to(be_empty());
    } else {
       expect!(match_request(expected, actual)).to_not(be_empty());
    }
}

#[test]
fn array_in_different_order() {
    env_logger::init().unwrap_or(());
    let pact = Json::from_str(r#"
      {
        "match": false,
        "comment": "Favourite colours in wrong order",
        "expected" : {
          "method": "POST",
          "path": "/",
          "query": "",
          "headers": {"Content-Type": "application/json"},
          "body": {
            "alligator":{
              "favouriteColours": ["red","blue"]
            }
          }
        },
        "actual": {
          "method": "POST",
          "path": "/",
          "query": "",
          "headers": {"Content-Type": "application/json"},
          "body": {
            "alligator":{
              "favouriteColours": ["blue", "red"]
            }
          }
        }
      }
    "#).unwrap();

    let expected = Request::from_json(&pact.find("expected").unwrap(), &PactSpecification::V2);
    println!("{:?}", expected);
    let actual = Request::from_json(&pact.find("actual").unwrap(), &PactSpecification::V2);
    println!("{:?}", actual);
    let pact_match = pact.find("match").unwrap();
    if pact_match.as_boolean().unwrap() {
       expect!(match_request(expected, actual)).to(be_empty());
    } else {
       expect!(match_request(expected, actual)).to_not(be_empty());
    }
}

#[test]
fn array_size_less_than_required_xml() {
    env_logger::init().unwrap_or(());
    let pact = Json::from_str(r#"
      {
        "match": false,
        "comment": "XML Array must have at least 2 elements",
        "expected" : {
          "method": "POST",
          "path": "/",
          "query": "",
          "headers": {"Content-Type": "application/xml"},
          "matchingRules": {
            "$.body.animals": {"min": 2}
          },
          "body": "<?xml version=\"1.0\" encoding=\"UTF-8\"?><animals><alligator name=\"Mary\"/></animals>"
        },
        "actual": {
          "method": "POST",
          "path": "/",
          "query": "",
          "headers": {"Content-Type": "application/xml"},
          "body": "<?xml version=\"1.0\" encoding=\"UTF-8\"?><animals><alligator name=\"Mary\"/></animals>"
        }
      }
    "#).unwrap();

    let expected = Request::from_json(&pact.find("expected").unwrap(), &PactSpecification::V2);
    println!("{:?}", expected);
    let actual = Request::from_json(&pact.find("actual").unwrap(), &PactSpecification::V2);
    println!("{:?}", actual);
    let pact_match = pact.find("match").unwrap();
    if pact_match.as_boolean().unwrap() {
       expect!(match_request(expected, actual)).to(be_empty());
    } else {
       expect!(match_request(expected, actual)).to_not(be_empty());
    }
}

#[test]
fn array_size_less_than_required() {
    env_logger::init().unwrap_or(());
    let pact = Json::from_str(r#"
      {
        "match": false,
        "comment": "Array must have at least 2 elements",
        "expected" : {
          "method": "POST",
          "path": "/",
          "query": "",
          "headers": {"Content-Type": "application/json"},
          "matchingRules": {
            "$.body.animals": {"min": 2}
          },
          "body": {
            "animals": [
              {
                "name" : "Fred"
              }
            ]
          }
>>>>>>> a531e45f
        },
        "actual": {
          "method": "POST",
          "path": "/",
          "query": "",
<<<<<<< HEAD
          "headers": {"Content-Type": "application/xml"},
          "body": "<?xml version=\"1.0\" encoding=\"UTF-8\"?><people><rogger dob=\"06/10/2015\" name=\"Rogger the Dogger\" id=\"1014753708\" timestamp=\"2015-06-10T20:41:37\"/><cat dob=\"06/10/2015\" name=\"Cat in the Hat\" id=\"8858030303\" timestamp=\"2015-06-10T20:41:37\"/></people>"
=======
          "headers": {"Content-Type": "application/json"},
          "body": {
            "animals": [
              {
                "name" : "Fred"
              }
            ]
          }
>>>>>>> a531e45f
        }
      }
    "#).unwrap();

    let expected = Request::from_json(&pact.find("expected").unwrap(), &PactSpecification::V2);
    println!("{:?}", expected);
    let actual = Request::from_json(&pact.find("actual").unwrap(), &PactSpecification::V2);
    println!("{:?}", actual);
    let pact_match = pact.find("match").unwrap();
    if pact_match.as_boolean().unwrap() {
       expect!(match_request(expected, actual)).to(be_empty());
    } else {
       expect!(match_request(expected, actual)).to_not(be_empty());
    }
}

#[test]
<<<<<<< HEAD
fn array_at_top_level() {
=======
fn array_with_at_least_one_element_matching_by_example_xml() {
    env_logger::init().unwrap_or(());
    let pact = Json::from_str(r#"
      {
        "match": true,
        "comment": "XML Tag with at least one element match",
        "expected" : {
          "method": "POST",
          "path": "/",
          "query": "",
          "headers": {"Content-Type": "application/xml"},
          "matchingRules": {
            "$.body.animals": {"min": 1, "match": "type"},
            "$.body.animals[0]": {"match": "type"},
            "$.body.animals[1]": {"match": "type"}
          },
          "body": "<?xml version=\"1.0\" encoding=\"UTF-8\"?><animals><alligator name=\"Fred\"/></animals>"
        },
        "actual": {
          "method": "POST",
          "path": "/",
          "query": "",
          "headers": {"Content-Type": "application/xml"},
          "body": "<?xml version=\"1.0\" encoding=\"UTF-8\"?><animals><alligator name=\"Mary\"/><alligator name=\"Susan\"/></animals>"
        }
      }
    "#).unwrap();

    let expected = Request::from_json(&pact.find("expected").unwrap(), &PactSpecification::V2);
    println!("{:?}", expected);
    let actual = Request::from_json(&pact.find("actual").unwrap(), &PactSpecification::V2);
    println!("{:?}", actual);
    let pact_match = pact.find("match").unwrap();
    if pact_match.as_boolean().unwrap() {
       expect!(match_request(expected, actual)).to(be_empty());
    } else {
       expect!(match_request(expected, actual)).to_not(be_empty());
    }
}

#[test]
fn array_with_at_least_one_element_matching_by_example() {
>>>>>>> a531e45f
    env_logger::init().unwrap_or(());
    let pact = Json::from_str(r#"
      {
        "match": true,
        "comment": "top level array matches",
        "expected": {
          "method": "POST",
          "path": "/",
          "query": "",
          "headers": {"Content-Type": "application/json"},
<<<<<<< HEAD
          "body": [
            {
              "dob": "06/10/2015",
              "name": "Rogger the Dogger",
              "id": 1014753708,
              "timestamp": "2015-06-10T20:41:37"
            },
            {
              "dob": "06/10/2015",
              "name": "Cat in the Hat",
              "id": 8858030303,
              "timestamp": "2015-06-10T20:41:37"
            }
          ]
=======
          "matchingRules": {
            "$.body.animals": {"min": 1, "match": "type"},
            "$.body.animals[*].*": {"match": "type"}
          },
          "body": {
            "animals": [
              {
                "name" : "Fred"
              }
            ]
          }
        },
        "actual": {
          "method": "POST",
          "path": "/",
          "query": "",
          "headers": {"Content-Type": "application/json"},
          "body": {
            "animals": [
              {
                "name" : "Mary"
              },{
                "name" : "Susan"
              }
            ]
          }
        }
      }
    "#).unwrap();

    let expected = Request::from_json(&pact.find("expected").unwrap(), &PactSpecification::V2);
    println!("{:?}", expected);
    let actual = Request::from_json(&pact.find("actual").unwrap(), &PactSpecification::V2);
    println!("{:?}", actual);
    let pact_match = pact.find("match").unwrap();
    if pact_match.as_boolean().unwrap() {
       expect!(match_request(expected, actual)).to(be_empty());
    } else {
       expect!(match_request(expected, actual)).to_not(be_empty());
    }
}

#[test]
fn array_with_at_least_one_element_not_matching_example_type() {
    env_logger::init().unwrap_or(());
    let pact = Json::from_str(r#"
      {
        "match": false,
        "comment": "Wrong type for name key",
        "expected" : {
          "method": "POST",
          "path": "/",
          "query": "",
          "headers": {"Content-Type": "application/json"},
          "matchingRules": {
            "$.body.animals": {"min": 1, "match": "type"},
            "$.body.animals[*].*": {"match": "type"}
          },
          "body": {
            "animals": [
              {
                "name" : "Fred"
              }
            ]
          }
        },
        "actual": {
          "method": "POST",
          "path": "/",
          "query": "",
          "headers": {"Content-Type": "application/json"},
          "body": {
            "animals": [
              {
                "name" : "Mary"
              },{
                "name" : 1
              }
            ]
          }
        }
      }
    "#).unwrap();

    let expected = Request::from_json(&pact.find("expected").unwrap(), &PactSpecification::V2);
    println!("{:?}", expected);
    let actual = Request::from_json(&pact.find("actual").unwrap(), &PactSpecification::V2);
    println!("{:?}", actual);
    let pact_match = pact.find("match").unwrap();
    if pact_match.as_boolean().unwrap() {
       expect!(match_request(expected, actual)).to(be_empty());
    } else {
       expect!(match_request(expected, actual)).to_not(be_empty());
    }
}

#[test]
fn array_with_nested_array_that_does_not_match() {
    env_logger::init().unwrap_or(());
    let pact = Json::from_str(r#"
      {
        "match": false,
        "comment": "Nested arrays do not match, age is wrong type",
        "expected" : {
          "method": "POST",
          "path": "/",
          "query": "",
          "headers": {"Content-Type": "application/json"},
          "matchingRules": {
            "$.body.animals": {"min": 1, "match": "type"},
            "$.body.animals[*].*": {"match": "type"},
            "$.body.animals[*].children": {"min": 1},
            "$.body.animals[*].children[*].*": {"match": "type"}
          },
          "body": {
            "animals": [
              {
                "name" : "Fred",
                "children": [
                  {
                    "age": 9
                  }
                ]
              }
            ]
          }
>>>>>>> a531e45f
        },
        "actual": {
          "method": "POST",
          "path": "/",
          "query": "",
          "headers": {"Content-Type": "application/json"},
<<<<<<< HEAD
          "body": [
            {
              "dob": "06/10/2015",
              "name": "Rogger the Dogger",
              "id": 1014753708,
              "timestamp": "2015-06-10T20:41:37"
            },
            {
              "dob": "06/10/2015",
              "name": "Cat in the Hat",
              "id": 8858030303,
              "timestamp": "2015-06-10T20:41:37"
            }
          ]
=======
          "body": {
            "animals": [
              {
                "name" : "Mary",
                "children": [{"age": "9"}]
              }
            ]
          }
>>>>>>> a531e45f
        }
      }
    "#).unwrap();

    let expected = Request::from_json(&pact.find("expected").unwrap(), &PactSpecification::V2);
    println!("{:?}", expected);
    let actual = Request::from_json(&pact.find("actual").unwrap(), &PactSpecification::V2);
    println!("{:?}", actual);
    let pact_match = pact.find("match").unwrap();
    if pact_match.as_boolean().unwrap() {
       expect!(match_request(expected, actual)).to(be_empty());
    } else {
       expect!(match_request(expected, actual)).to_not(be_empty());
    }
}

#[test]
fn array_in_different_order_xml() {
    env_logger::init().unwrap_or(());
    let pact = Json::from_str(r#"
      {
        "match": false,
        "comment": "XML Favourite colours in wrong order",
        "expected" : {
          "method": "POST",
          "path": "/",
          "query": "",
          "headers": {"Content-Type": "application/xml"},
          "body": "<?xml version=\"1.0\" encoding=\"UTF-8\"?><alligator><favouriteColours><favouriteColour>red</favouriteColour><favouriteColour>blue</favouriteColour></favouriteColours></alligator>"
        },
        "actual": {
          "method": "POST",
          "path": "/",
          "query": "",
          "headers": {"Content-Type": "application/xml"},
          "body": "<?xml version=\"1.0\" encoding=\"UTF-8\"?><alligator><favouriteColours><favouriteColour>blue</favouriteColour><favouriteColour>red</favouriteColour></favouriteColours></alligator>"
        }
      }
    "#).unwrap();

    let expected = Request::from_json(&pact.find("expected").unwrap(), &PactSpecification::V2);
    println!("{:?}", expected);
    let actual = Request::from_json(&pact.find("actual").unwrap(), &PactSpecification::V2);
    println!("{:?}", actual);
    let pact_match = pact.find("match").unwrap();
    if pact_match.as_boolean().unwrap() {
       expect!(match_request(expected, actual)).to(be_empty());
    } else {
       expect!(match_request(expected, actual)).to_not(be_empty());
    }
}

#[test]
<<<<<<< HEAD
fn array_in_different_order() {
    env_logger::init().unwrap_or(());
    let pact = Json::from_str(r#"
      {
        "match": false,
        "comment": "Favourite colours in wrong order",
=======
fn array_with_regular_expression_in_element_xml() {
    env_logger::init().unwrap_or(());
    let pact = Json::from_str(r#"
      {
        "match": true,
        "comment": "XML Types and regular expressions match",
>>>>>>> a531e45f
        "expected" : {
          "method": "POST",
          "path": "/",
          "query": "",
<<<<<<< HEAD
          "headers": {"Content-Type": "application/json"},
          "body": {
            "alligator":{
              "favouriteColours": ["red","blue"]
            }
          }
=======
          "headers": {"Content-Type": "application/xml"},
          "matchingRules": {
            "$.body.animals": {"min": 1, "match": "type"},
            "$.body.animals[0]": {"match": "type"},
            "$.body.animals[1]": {"match": "type"},
            "$.body.animals[*]['@phoneNumber']": {"match": "regex", "regex": "\\d+"}
          },
          "body": "<?xml version=\"1.0\" encoding=\"UTF-8\"?><animals><alligator phoneNumber=\"0415674567\"/></animals>"
>>>>>>> a531e45f
        },
        "actual": {
          "method": "POST",
          "path": "/",
          "query": "",
<<<<<<< HEAD
          "headers": {"Content-Type": "application/json"},
          "body": {
            "alligator":{
              "favouriteColours": ["blue", "red"]
            }
          }
=======
          "headers": {"Content-Type": "application/xml"},
          "body": "<?xml version=\"1.0\" encoding=\"UTF-8\"?><animals><alligator phoneNumber=\"333\"/><alligator phoneNumber=\"983479823479283478923\"/></animals>"
>>>>>>> a531e45f
        }
      }
    "#).unwrap();

    let expected = Request::from_json(&pact.find("expected").unwrap(), &PactSpecification::V2);
    println!("{:?}", expected);
    let actual = Request::from_json(&pact.find("actual").unwrap(), &PactSpecification::V2);
    println!("{:?}", actual);
    let pact_match = pact.find("match").unwrap();
    if pact_match.as_boolean().unwrap() {
       expect!(match_request(expected, actual)).to(be_empty());
    } else {
       expect!(match_request(expected, actual)).to_not(be_empty());
    }
}

#[test]
<<<<<<< HEAD
fn array_size_less_than_required_xml() {
    env_logger::init().unwrap_or(());
    let pact = Json::from_str(r#"
      {
        "match": false,
        "comment": "XML Array must have at least 2 elements",
=======
fn array_with_regular_expression_in_element() {
    env_logger::init().unwrap_or(());
    let pact = Json::from_str(r#"
      {
        "match": true,
        "comment": "Types and regular expressions match",
>>>>>>> a531e45f
        "expected" : {
          "method": "POST",
          "path": "/",
          "query": "",
          "headers": {"Content-Type": "application/xml"},
          "matchingRules": {
<<<<<<< HEAD
            "$.body.animals": {"min": 2}
          },
          "body": "<?xml version=\"1.0\" encoding=\"UTF-8\"?><animals><alligator name=\"Mary\"/></animals>"
=======
            "$.body.animals": {"min": 1, "match": "type"},
            "$.body.animals[*].*": {"match": "type"},
            "$.body.animals[*].phoneNumber": {"match": "regex", "regex": "\\d+"}
          },
          "body": {
            "animals": [
              {
                "phoneNumber": "0415674567"
              }
            ]
          }
>>>>>>> a531e45f
        },
        "actual": {
          "method": "POST",
          "path": "/",
          "query": "",
<<<<<<< HEAD
          "headers": {"Content-Type": "application/xml"},
          "body": "<?xml version=\"1.0\" encoding=\"UTF-8\"?><animals><alligator name=\"Mary\"/></animals>"
=======
          "headers": {"Content-Type": "application/json"},
          "body": {
            "animals": [
              {
                "phoneNumber": "333"
              },{
                "phoneNumber": "983479823479283478923"
              }
            ]
          }
>>>>>>> a531e45f
        }
      }
    "#).unwrap();

    let expected = Request::from_json(&pact.find("expected").unwrap(), &PactSpecification::V2);
    println!("{:?}", expected);
    let actual = Request::from_json(&pact.find("actual").unwrap(), &PactSpecification::V2);
    println!("{:?}", actual);
    let pact_match = pact.find("match").unwrap();
    if pact_match.as_boolean().unwrap() {
       expect!(match_request(expected, actual)).to(be_empty());
    } else {
       expect!(match_request(expected, actual)).to_not(be_empty());
    }
}

#[test]
<<<<<<< HEAD
fn array_size_less_than_required() {
=======
fn array_with_regular_expression_that_does_not_match_in_element_xml() {
>>>>>>> a531e45f
    env_logger::init().unwrap_or(());
    let pact = Json::from_str(r#"
      {
        "match": false,
<<<<<<< HEAD
        "comment": "Array must have at least 2 elements",
=======
        "comment": "Types and regular expressions match",
>>>>>>> a531e45f
        "expected" : {
          "method": "POST",
          "path": "/",
          "query": "",
<<<<<<< HEAD
          "headers": {"Content-Type": "application/json"},
          "matchingRules": {
            "$.body.animals": {"min": 2}
          },
          "body": {
            "animals": [
              {
                "name" : "Fred"
              }
            ]
          }
=======
          "headers": {"Content-Type": "application/xml"},
          "matchingRules": {
            "$.body.animals": {"min": 1, "match": "type"},
            "$.body.animals.0": {"match": "type"},
            "$.body.animals.1": {"match": "type"},
            "$.body.animals[*].alligator['@phoneNumber']": {"match": "regex", "regex": "\\d+"}
          },
          "body": "<?xml version=\"1.0\" encoding=\"UTF-8\"?><animals><alligator phoneNumber=\"0415674567\"/></animals>"
>>>>>>> a531e45f
        },
        "actual": {
          "method": "POST",
          "path": "/",
          "query": "",
<<<<<<< HEAD
          "headers": {"Content-Type": "application/json"},
          "body": {
            "animals": [
              {
                "name" : "Fred"
              }
            ]
          }
=======
          "headers": {"Content-Type": "application/xml"},
          "body": "<?xml version=\"1.0\" encoding=\"UTF-8\"?><animals><alligator phoneNumber=\"123\"/><alligator phoneNumber=\"abc\"/></animals>"
>>>>>>> a531e45f
        }
      }
    "#).unwrap();

    let expected = Request::from_json(&pact.find("expected").unwrap(), &PactSpecification::V2);
    println!("{:?}", expected);
    let actual = Request::from_json(&pact.find("actual").unwrap(), &PactSpecification::V2);
    println!("{:?}", actual);
    let pact_match = pact.find("match").unwrap();
    if pact_match.as_boolean().unwrap() {
       expect!(match_request(expected, actual)).to(be_empty());
    } else {
       expect!(match_request(expected, actual)).to_not(be_empty());
    }
}

#[test]
<<<<<<< HEAD
fn array_with_at_least_one_element_matching_by_example_xml() {
    env_logger::init().unwrap_or(());
    let pact = Json::from_str(r#"
      {
        "match": true,
        "comment": "XML Tag with at least one element match",
=======
fn array_with_regular_expression_that_does_not_match_in_element() {
    env_logger::init().unwrap_or(());
    let pact = Json::from_str(r#"
      {
        "match": false,
        "comment": "Types and regular expressions match",
>>>>>>> a531e45f
        "expected" : {
          "method": "POST",
          "path": "/",
          "query": "",
<<<<<<< HEAD
          "headers": {"Content-Type": "application/xml"},
          "matchingRules": {
            "$.body.animals": {"min": 1, "match": "type"},
            "$.body.animals[0]": {"match": "type"},
            "$.body.animals[1]": {"match": "type"}
          },
          "body": "<?xml version=\"1.0\" encoding=\"UTF-8\"?><animals><alligator name=\"Fred\"/></animals>"
=======
          "headers": {"Content-Type": "application/json"},
          "matchingRules": {
            "$.body.animals": {"min": 1, "match": "type"},
            "$.body.animals[*].*": {"match": "type"},
            "$.body.animals[*].phoneNumber": {"match": "regex", "regex": "\\d+"}
          },
          "body": {
            "animals": [
              {
                "phoneNumber": "0415674567"
              }
            ]
          }
>>>>>>> a531e45f
        },
        "actual": {
          "method": "POST",
          "path": "/",
          "query": "",
<<<<<<< HEAD
          "headers": {"Content-Type": "application/xml"},
          "body": "<?xml version=\"1.0\" encoding=\"UTF-8\"?><animals><alligator name=\"Mary\"/><alligator name=\"Susan\"/></animals>"
=======
          "headers": {"Content-Type": "application/json"},
          "body": {
            "animals": [
              {
                "phoneNumber": "333"
              },{
                "phoneNumber": "abc"
              }
            ]
          }
>>>>>>> a531e45f
        }
      }
    "#).unwrap();

    let expected = Request::from_json(&pact.find("expected").unwrap(), &PactSpecification::V2);
    println!("{:?}", expected);
    let actual = Request::from_json(&pact.find("actual").unwrap(), &PactSpecification::V2);
    println!("{:?}", actual);
    let pact_match = pact.find("match").unwrap();
    if pact_match.as_boolean().unwrap() {
       expect!(match_request(expected, actual)).to(be_empty());
    } else {
       expect!(match_request(expected, actual)).to_not(be_empty());
    }
}

#[test]
<<<<<<< HEAD
fn array_with_at_least_one_element_matching_by_example() {
    env_logger::init().unwrap_or(());
    let pact = Json::from_str(r#"
      {
        "match": true,
        "comment": "Types and regular expressions match",
=======
fn different_value_found_at_index_xml() {
    env_logger::init().unwrap_or(());
    let pact = Json::from_str(r#"
      {
        "match": false,
        "comment": "XML Incorrect favourite colour",
>>>>>>> a531e45f
        "expected" : {
          "method": "POST",
          "path": "/",
          "query": "",
<<<<<<< HEAD
          "headers": {"Content-Type": "application/json"},
          "matchingRules": {
            "$.body.animals": {"min": 1, "match": "type"},
            "$.body.animals[*].*": {"match": "type"}
          },
          "body": {
            "animals": [
              {
                "name" : "Fred"
              }
            ]
          }
=======
          "headers": {"Content-Type": "application/xml"},
          "body": "<?xml version=\"1.0\" encoding=\"UTF-8\"?><alligator><favouriteColours><favouriteColour>red</favouriteColour><favouriteColour>blue</favouriteColour></favouriteColours></alligator>"
>>>>>>> a531e45f
        },
        "actual": {
          "method": "POST",
          "path": "/",
          "query": "",
<<<<<<< HEAD
          "headers": {"Content-Type": "application/json"},
          "body": {
            "animals": [
              {
                "name" : "Mary"
              },{
                "name" : "Susan"
              }
            ]
          }
=======
          "headers": {"Content-Type": "application/xml"},
          "body": "<?xml version=\"1.0\" encoding=\"UTF-8\"?><alligator><favouriteColours><favouriteColour>red</favouriteColour><favouriteColour>taupe</favouriteColour></favouriteColours></alligator>"
>>>>>>> a531e45f
        }
      }
    "#).unwrap();

    let expected = Request::from_json(&pact.find("expected").unwrap(), &PactSpecification::V2);
    println!("{:?}", expected);
    let actual = Request::from_json(&pact.find("actual").unwrap(), &PactSpecification::V2);
    println!("{:?}", actual);
    let pact_match = pact.find("match").unwrap();
    if pact_match.as_boolean().unwrap() {
       expect!(match_request(expected, actual)).to(be_empty());
    } else {
       expect!(match_request(expected, actual)).to_not(be_empty());
    }
}

#[test]
fn array_with_at_least_one_element_not_matching_example_type() {
    env_logger::init().unwrap_or(());
    let pact = Json::from_str(r#"
      {
        "match": false,
        "comment": "Wrong type for name key",
        "expected" : {
          "method": "POST",
          "path": "/",
          "query": "",
          "headers": {"Content-Type": "application/json"},
          "matchingRules": {
            "$.body.animals": {"min": 1, "match": "type"},
            "$.body.animals[*].*": {"match": "type"}
          },
          "body": {
            "animals": [
              {
                "name" : "Fred"
              }
            ]
          }
        },
        "actual": {
          "method": "POST",
          "path": "/",
          "query": "",
          "headers": {"Content-Type": "application/json"},
          "body": {
            "animals": [
              {
                "name" : "Mary"
              },{
                "name" : 1
              }
            ]
          }
        }
      }
    "#).unwrap();

    let expected = Request::from_json(&pact.find("expected").unwrap(), &PactSpecification::V2);
    println!("{:?}", expected);
    let actual = Request::from_json(&pact.find("actual").unwrap(), &PactSpecification::V2);
    println!("{:?}", actual);
    let pact_match = pact.find("match").unwrap();
    if pact_match.as_boolean().unwrap() {
       expect!(match_request(expected, actual)).to(be_empty());
    } else {
       expect!(match_request(expected, actual)).to_not(be_empty());
    }
}

#[test]
<<<<<<< HEAD
fn array_with_nested_array_that_does_not_match() {
=======
fn different_value_found_at_key_xml() {
>>>>>>> a531e45f
    env_logger::init().unwrap_or(());
    let pact = Json::from_str(r#"
      {
        "match": false,
<<<<<<< HEAD
        "comment": "Nested arrays do not match, age is wrong type",
=======
        "comment": "XML Incorrect value at alligator name",
>>>>>>> a531e45f
        "expected" : {
          "method": "POST",
          "path": "/",
          "query": "",
<<<<<<< HEAD
          "headers": {"Content-Type": "application/json"},
          "matchingRules": {
            "$.body.animals": {"min": 1, "match": "type"},
            "$.body.animals[*].*": {"match": "type"},
            "$.body.animals[*].children": {"min": 1},
            "$.body.animals[*].children[*].*": {"match": "type"}
          },
          "body": {
            "animals": [
              {
                "name" : "Fred",
                "children": [
                  {
                    "age": 9
                  }
                ]
              }
            ]
          }
        },
        "actual": {
          "method": "POST",
          "path": "/",
          "query": "",
          "headers": {"Content-Type": "application/json"},
          "body": {
            "animals": [
              {
                "name" : "Mary",
                "children": [{"age": "9"}]
              }
            ]
          }
        }
      }
    "#).unwrap();

    let expected = Request::from_json(&pact.find("expected").unwrap(), &PactSpecification::V2);
    println!("{:?}", expected);
    let actual = Request::from_json(&pact.find("actual").unwrap(), &PactSpecification::V2);
    println!("{:?}", actual);
    let pact_match = pact.find("match").unwrap();
    if pact_match.as_boolean().unwrap() {
       expect!(match_request(expected, actual)).to(be_empty());
    } else {
       expect!(match_request(expected, actual)).to_not(be_empty());
    }
}

#[test]
fn array_with_nested_array_that_matches() {
    env_logger::init().unwrap_or(());
    let pact = Json::from_str(r#"
      {
        "match": true,
        "comment": "Nested arrays match",
        "expected" : {
          "method": "POST",
          "path": "/",
          "query": "",
          "headers": {"Content-Type": "application/json"},
          "matchingRules": {
            "$.body.animals": {"min": 1, "match": "type"},
            "$.body.animals[*].*": {"match": "type"},
            "$.body.animals[*].children": {"min": 1, "match": "type"},
            "$.body.animals[*].children[*].*": {"match": "type"}
          },
          "body": {
            "animals": [
              {
                "name" : "Fred",
                "children": [
                  {
                    "age": 9
                  }
                ]
              }
            ]
          }
=======
          "headers": {"Content-Type": "application/xml"},
          "body": "<?xml version=\"1.0\" encoding=\"UTF-8\"?><alligator name=\"Mary\"/>"
>>>>>>> a531e45f
        },
        "actual": {
          "method": "POST",
          "path": "/",
          "query": "",
<<<<<<< HEAD
          "headers": {"Content-Type": "application/json"},
          "body": {
            "animals": [
              {
                "name" : "Mary",
                "children": [
                  {"age": 3},
                  {"age": 5},
                  {"age": 5456}
                ]
              },{
                "name" : "Jo",
                "children": [
                  {"age": 0}
                ]
              }
            ]
          }
=======
          "headers": {"Content-Type": "application/xml"},
          "body": "<?xml version=\"1.0\" encoding=\"UTF-8\"?><alligator name=\"Fred\"/>"
>>>>>>> a531e45f
        }
      }
    "#).unwrap();

    let expected = Request::from_json(&pact.find("expected").unwrap(), &PactSpecification::V2);
    println!("{:?}", expected);
    let actual = Request::from_json(&pact.find("actual").unwrap(), &PactSpecification::V2);
    println!("{:?}", actual);
    let pact_match = pact.find("match").unwrap();
    if pact_match.as_boolean().unwrap() {
       expect!(match_request(expected, actual)).to(be_empty());
    } else {
       expect!(match_request(expected, actual)).to_not(be_empty());
    }
}

#[test]
<<<<<<< HEAD
fn array_with_regular_expression_in_element_xml() {
    env_logger::init().unwrap_or(());
    let pact = Json::from_str(r#"
      {
        "match": true,
        "comment": "XML Types and regular expressions match",
=======
fn different_value_found_at_key() {
    env_logger::init().unwrap_or(());
    let pact = Json::from_str(r#"
      {
        "match": false,
        "comment": "Incorrect value at alligator name",
>>>>>>> a531e45f
        "expected" : {
          "method": "POST",
          "path": "/",
          "query": "",
<<<<<<< HEAD
          "headers": {"Content-Type": "application/xml"},
          "matchingRules": {
            "$.body.animals": {"min": 1, "match": "type"},
            "$.body.animals[0]": {"match": "type"},
            "$.body.animals[1]": {"match": "type"},
            "$.body.animals[*]['@phoneNumber']": {"match": "regex", "regex": "\\d+"}
          },
          "body": "<?xml version=\"1.0\" encoding=\"UTF-8\"?><animals><alligator phoneNumber=\"0415674567\"/></animals>"
=======
          "headers": {"Content-Type": "application/json"},
          "body": {
            "alligator":{
              "name": "Mary"
            }
          }
>>>>>>> a531e45f
        },
        "actual": {
          "method": "POST",
          "path": "/",
          "query": "",
          "headers": {"Content-Type": "application/xml"},
          "body": "<?xml version=\"1.0\" encoding=\"UTF-8\"?><animals><alligator phoneNumber=\"333\"/><alligator phoneNumber=\"983479823479283478923\"/></animals>"
        }
      }
    "#).unwrap();

    let expected = Request::from_json(&pact.find("expected").unwrap(), &PactSpecification::V2);
    println!("{:?}", expected);
    let actual = Request::from_json(&pact.find("actual").unwrap(), &PactSpecification::V2);
    println!("{:?}", actual);
    let pact_match = pact.find("match").unwrap();
    if pact_match.as_boolean().unwrap() {
       expect!(match_request(expected, actual)).to(be_empty());
    } else {
       expect!(match_request(expected, actual)).to_not(be_empty());
    }
}

#[test]
<<<<<<< HEAD
fn array_with_regular_expression_in_element() {
    env_logger::init().unwrap_or(());
    let pact = Json::from_str(r#"
      {
        "match": true,
        "comment": "Types and regular expressions match",
=======
fn empty_found_at_key_where_not_empty_expected_xml() {
    env_logger::init().unwrap_or(());
    let pact = Json::from_str(r#"
      {
        "match": false,
        "comment": "XML Name should not be empty",
>>>>>>> a531e45f
        "expected" : {
          "method": "POST",
          "path": "/",
          "query": "",
<<<<<<< HEAD
          "headers": {"Content-Type": "application/json"},
          "matchingRules": {
            "$.body.animals": {"min": 1, "match": "type"},
            "$.body.animals[*].*": {"match": "type"},
            "$.body.animals[*].phoneNumber": {"match": "regex", "regex": "\\d+"}
          },
          "body": {
            "animals": [
              {
                "phoneNumber": "0415674567"
              }
            ]
          }
=======
          "headers": {"Content-Type": "application/xml"},
          "body": "<?xml version=\"1.0\" encoding=\"UTF-8\"?><alligator name=\"Mary\"/>"
>>>>>>> a531e45f
        },
        "actual": {
          "method": "POST",
          "path": "/",
          "query": "",
<<<<<<< HEAD
          "headers": {"Content-Type": "application/json"},
          "body": {
            "animals": [
              {
                "phoneNumber": "333"
              },{
                "phoneNumber": "983479823479283478923"
              }
            ]
          }
=======
          "headers": {"Content-Type": "application/xml"},
          "body": "<?xml version=\"1.0\" encoding=\"UTF-8\"?><alligator name=\"\"/>"
>>>>>>> a531e45f
        }
      }
    "#).unwrap();

    let expected = Request::from_json(&pact.find("expected").unwrap(), &PactSpecification::V2);
    println!("{:?}", expected);
    let actual = Request::from_json(&pact.find("actual").unwrap(), &PactSpecification::V2);
    println!("{:?}", actual);
    let pact_match = pact.find("match").unwrap();
    if pact_match.as_boolean().unwrap() {
       expect!(match_request(expected, actual)).to(be_empty());
    } else {
       expect!(match_request(expected, actual)).to_not(be_empty());
    }
}

#[test]
<<<<<<< HEAD
fn array_with_regular_expression_that_does_not_match_in_element_xml() {
    env_logger::init().unwrap_or(());
    let pact = Json::from_str(r#"
      {
        "match": false,
        "comment": "Types and regular expressions match",
=======
fn matches_with_regex_with_bracket_notation_xml() {
    env_logger::init().unwrap_or(());
    let pact = Json::from_str(r#"
      {
        "match": true,
        "comment": "XML Requests match with regex",
>>>>>>> a531e45f
        "expected" : {
          "method": "POST",
          "path": "/",
          "query": "",
          "headers": {"Content-Type": "application/xml"},
          "matchingRules": {
<<<<<<< HEAD
            "$.body.animals": {"min": 1, "match": "type"},
            "$.body.animals.0": {"match": "type"},
            "$.body.animals.1": {"match": "type"},
            "$.body.animals[*].alligator['@phoneNumber']": {"match": "regex", "regex": "\\d+"}
          },
          "body": "<?xml version=\"1.0\" encoding=\"UTF-8\"?><animals><alligator phoneNumber=\"0415674567\"/></animals>"
=======
            "$.body['two']['@str']": {"match": "regex", "regex": "\\w+"}
          },
          "body": "<?xml version=\"1.0\" encoding=\"UTF-8\"?><two str=\"jildrdmxddnVzcQZfjCA\"/>"
>>>>>>> a531e45f
        },
        "actual": {
          "method": "POST",
          "path": "/",
          "query": "",
          "headers": {"Content-Type": "application/xml"},
<<<<<<< HEAD
          "body": "<?xml version=\"1.0\" encoding=\"UTF-8\"?><animals><alligator phoneNumber=\"123\"/><alligator phoneNumber=\"abc\"/></animals>"
=======
          "body": "<?xml version=\"1.0\" encoding=\"UTF-8\"?><two str=\"saldfhksajdhffdskkjh\"/>"
>>>>>>> a531e45f
        }
      }
    "#).unwrap();

    let expected = Request::from_json(&pact.find("expected").unwrap(), &PactSpecification::V2);
    println!("{:?}", expected);
    let actual = Request::from_json(&pact.find("actual").unwrap(), &PactSpecification::V2);
    println!("{:?}", actual);
    let pact_match = pact.find("match").unwrap();
    if pact_match.as_boolean().unwrap() {
       expect!(match_request(expected, actual)).to(be_empty());
    } else {
       expect!(match_request(expected, actual)).to_not(be_empty());
    }
}

#[test]
<<<<<<< HEAD
fn array_with_regular_expression_that_does_not_match_in_element() {
    env_logger::init().unwrap_or(());
    let pact = Json::from_str(r#"
      {
        "match": false,
        "comment": "Types and regular expressions match",
=======
fn matches_with_regex_with_bracket_notation() {
    env_logger::init().unwrap_or(());
    let pact = Json::from_str(r#"
      {
        "match": true,
        "comment": "Requests match with regex",
>>>>>>> a531e45f
        "expected" : {
          "method": "POST",
          "path": "/",
          "query": "",
          "headers": {"Content-Type": "application/json"},
          "matchingRules": {
<<<<<<< HEAD
            "$.body.animals": {"min": 1, "match": "type"},
            "$.body.animals[*].*": {"match": "type"},
            "$.body.animals[*].phoneNumber": {"match": "regex", "regex": "\\d+"}
          },
          "body": {
            "animals": [
              {
                "phoneNumber": "0415674567"
              }
            ]
=======
            "$.body['2'].str": {"match": "regex", "regex": "\\w+"}
          },
          "body": {
            "2" : {
              "str" : "jildrdmxddnVzcQZfjCA"
            }
>>>>>>> a531e45f
          }
        },
        "actual": {
          "method": "POST",
          "path": "/",
          "query": "",
          "headers": {"Content-Type": "application/json"},
          "body": {
<<<<<<< HEAD
            "animals": [
              {
                "phoneNumber": "333"
              },{
                "phoneNumber": "abc"
              }
            ]
=======
            "2" : {
              "str" : "saldfhksajdhffdskkjh"
            }
>>>>>>> a531e45f
          }
        }
      }
    "#).unwrap();

    let expected = Request::from_json(&pact.find("expected").unwrap(), &PactSpecification::V2);
    println!("{:?}", expected);
    let actual = Request::from_json(&pact.find("actual").unwrap(), &PactSpecification::V2);
    println!("{:?}", actual);
    let pact_match = pact.find("match").unwrap();
    if pact_match.as_boolean().unwrap() {
       expect!(match_request(expected, actual)).to(be_empty());
    } else {
       expect!(match_request(expected, actual)).to_not(be_empty());
    }
}

#[test]
<<<<<<< HEAD
fn different_value_found_at_index_xml() {
    env_logger::init().unwrap_or(());
    let pact = Json::from_str(r#"
      {
        "match": false,
        "comment": "XML Incorrect favourite colour",
=======
fn matches_with_regex_xml() {
    env_logger::init().unwrap_or(());
    let pact = Json::from_str(r#"
      {
        "match": true,
        "comment": "XML Requests match with regex",
>>>>>>> a531e45f
        "expected" : {
          "method": "POST",
          "path": "/",
          "query": "",
          "headers": {"Content-Type": "application/xml"},
<<<<<<< HEAD
          "body": "<?xml version=\"1.0\" encoding=\"UTF-8\"?><alligator><favouriteColours><favouriteColour>red</favouriteColour><favouriteColour>blue</favouriteColour></favouriteColours></alligator>"
=======
          "matchingRules": {
            "$.body.alligator['@name']": {"match": "regex", "regex": "\\w+"},
            "$.body.alligator[0].favouriteColours[0].favouriteColour": {"match": "regex", "regex": "red|blue"},
            "$.body.alligator[0].favouriteColours[1].favouriteColour": {"match": "regex", "regex": "red|blue"}
          },
          "body": "<?xml version=\"1.0\" encoding=\"UTF-8\"?><alligator name=\"Mary\" feet=\"4\"><favouriteColours><favouriteColour>red</favouriteColour><favouriteColour>blue</favouriteColour></favouriteColours></alligator>"
>>>>>>> a531e45f
        },
        "actual": {
          "method": "POST",
          "path": "/",
          "query": "",
          "headers": {"Content-Type": "application/xml"},
<<<<<<< HEAD
          "body": "<?xml version=\"1.0\" encoding=\"UTF-8\"?><alligator><favouriteColours><favouriteColour>red</favouriteColour><favouriteColour>taupe</favouriteColour></favouriteColours></alligator>"
=======
          "body": "<?xml version=\"1.0\" encoding=\"UTF-8\"?><alligator name=\"Harry\" feet=\"4\"><favouriteColours><favouriteColour>blue</favouriteColour><favouriteColour>red</favouriteColour></favouriteColours></alligator>"
>>>>>>> a531e45f
        }
      }
    "#).unwrap();

    let expected = Request::from_json(&pact.find("expected").unwrap(), &PactSpecification::V2);
    println!("{:?}", expected);
    let actual = Request::from_json(&pact.find("actual").unwrap(), &PactSpecification::V2);
    println!("{:?}", actual);
    let pact_match = pact.find("match").unwrap();
    if pact_match.as_boolean().unwrap() {
       expect!(match_request(expected, actual)).to(be_empty());
    } else {
       expect!(match_request(expected, actual)).to_not(be_empty());
    }
}

#[test]
<<<<<<< HEAD
fn different_value_found_at_index() {
    env_logger::init().unwrap_or(());
    let pact = Json::from_str(r#"
      {
        "match": false,
        "comment": "Incorrect favourite colour",
=======
fn matches_with_regex() {
    env_logger::init().unwrap_or(());
    let pact = Json::from_str(r#"
      {
        "match": true,
        "comment": "Requests match with regex",
>>>>>>> a531e45f
        "expected" : {
          "method": "POST",
          "path": "/",
          "query": "",
          "headers": {"Content-Type": "application/json"},
          "matchingRules": {
            "$.body.alligator.name": {"match": "regex", "regex": "\\w+"},
            "$.body.alligator.favouriteColours[0]": {"match": "regex", "regex": "red|blue"},
            "$.body.alligator.favouriteColours[1]": {"match": "regex", "regex": "red|blue"}
          },
          "body": {
            "alligator":{
<<<<<<< HEAD
=======
              "name": "Mary",
              "feet": 4,
>>>>>>> a531e45f
              "favouriteColours": ["red","blue"]
            }
          }
        },
        "actual": {
          "method": "POST",
          "path": "/",
          "query": "",
          "headers": {"Content-Type": "application/json"},
          "body": {
            "alligator":{
<<<<<<< HEAD
              "favouriteColours": ["red","taupe"]
=======
              "feet": 4,
              "name": "Harry",
              "favouriteColours": ["blue", "red"]
>>>>>>> a531e45f
            }
          }
        }
      }
    "#).unwrap();

    let expected = Request::from_json(&pact.find("expected").unwrap(), &PactSpecification::V2);
    println!("{:?}", expected);
    let actual = Request::from_json(&pact.find("actual").unwrap(), &PactSpecification::V2);
    println!("{:?}", actual);
    let pact_match = pact.find("match").unwrap();
    if pact_match.as_boolean().unwrap() {
       expect!(match_request(expected, actual)).to(be_empty());
    } else {
       expect!(match_request(expected, actual)).to_not(be_empty());
    }
}

#[test]
<<<<<<< HEAD
fn different_value_found_at_key_xml() {
    env_logger::init().unwrap_or(());
    let pact = Json::from_str(r#"
      {
        "match": false,
        "comment": "XML Incorrect value at alligator name",
=======
fn matches_with_type() {
    env_logger::init().unwrap_or(());
    let pact = Json::from_str(r#"
      {
        "match": true,
        "comment": "Requests match with same type",
>>>>>>> a531e45f
        "expected" : {
          "method": "POST",
          "path": "/",
          "query": "",
<<<<<<< HEAD
          "headers": {"Content-Type": "application/xml"},
          "body": "<?xml version=\"1.0\" encoding=\"UTF-8\"?><alligator name=\"Mary\"/>"
=======
          "headers": {"Content-Type": "application/json"},
          "matchingRules": {
            "$.body.alligator.name": {"match": "type"},
            "$.body.alligator.feet": {"match": "type"}
          },
          "body": {
            "alligator":{
              "name": "Mary",
              "feet": 4,
              "favouriteColours": ["red","blue"]
            }
          }
>>>>>>> a531e45f
        },
        "actual": {
          "method": "POST",
          "path": "/",
          "query": "",
<<<<<<< HEAD
          "headers": {"Content-Type": "application/xml"},
          "body": "<?xml version=\"1.0\" encoding=\"UTF-8\"?><alligator name=\"Fred\"/>"
=======
          "headers": {"Content-Type": "application/json"},
          "body": {
            "alligator":{
              "feet": 5,
              "name": "Harry the very hungry alligator with an extra foot",
              "favouriteColours": ["red","blue"]
            }
          }
>>>>>>> a531e45f
        }
      }
    "#).unwrap();

    let expected = Request::from_json(&pact.find("expected").unwrap(), &PactSpecification::V2);
    println!("{:?}", expected);
    let actual = Request::from_json(&pact.find("actual").unwrap(), &PactSpecification::V2);
    println!("{:?}", actual);
    let pact_match = pact.find("match").unwrap();
    if pact_match.as_boolean().unwrap() {
       expect!(match_request(expected, actual)).to(be_empty());
    } else {
       expect!(match_request(expected, actual)).to_not(be_empty());
    }
}

#[test]
<<<<<<< HEAD
fn different_value_found_at_key() {
    env_logger::init().unwrap_or(());
    let pact = Json::from_str(r#"
      {
        "match": false,
        "comment": "Incorrect value at alligator name",
=======
fn matches_xml() {
    env_logger::init().unwrap_or(());
    let pact = Json::from_str(r#"
      {
        "match": true,
        "comment": "XML Requests match",
>>>>>>> a531e45f
        "expected" : {
          "method": "POST",
          "path": "/",
          "query": "",
          "headers": {"Content-Type": "application/xml"},
          "body": "<?xml version=\"1.0\" encoding=\"UTF-8\"?><alligator name=\"Mary\" feet=\"4\"><favouriteColours><favouriteColour>red</favouriteColour><favouriteColour>blue</favouriteColour></favouriteColours></alligator>"
        },
        "actual": {
          "method": "POST",
          "path": "/",
          "query": "",
<<<<<<< HEAD
          "headers": {"Content-Type": "application/json"},
          "body": {
            "alligator":{
              "name": "Fred"
            }
          }
=======
          "headers": {"Content-Type": "application/xml"},
          "body": "<?xml version=\"1.0\" encoding=\"UTF-8\"?><alligator feet=\"4\" name=\"Mary\"><favouriteColours><favouriteColour>red</favouriteColour><favouriteColour>blue</favouriteColour></favouriteColours></alligator>"
>>>>>>> a531e45f
        }
      }
    "#).unwrap();

    let expected = Request::from_json(&pact.find("expected").unwrap(), &PactSpecification::V2);
    println!("{:?}", expected);
    let actual = Request::from_json(&pact.find("actual").unwrap(), &PactSpecification::V2);
    println!("{:?}", actual);
    let pact_match = pact.find("match").unwrap();
    if pact_match.as_boolean().unwrap() {
       expect!(match_request(expected, actual)).to(be_empty());
    } else {
       expect!(match_request(expected, actual)).to_not(be_empty());
    }
}

#[test]
fn empty_found_at_key_where_not_empty_expected_xml() {
    env_logger::init().unwrap_or(());
    let pact = Json::from_str(r#"
      {
        "match": false,
        "comment": "XML Name should not be empty",
        "expected" : {
          "method": "POST",
          "path": "/",
          "query": "",
          "headers": {"Content-Type": "application/xml"},
          "body": "<?xml version=\"1.0\" encoding=\"UTF-8\"?><alligator name=\"Mary\"/>"
        },
        "actual": {
          "method": "POST",
          "path": "/",
          "query": "",
          "headers": {"Content-Type": "application/xml"},
          "body": "<?xml version=\"1.0\" encoding=\"UTF-8\"?><alligator name=\"\"/>"
        }
      }
    "#).unwrap();

    let expected = Request::from_json(&pact.find("expected").unwrap(), &PactSpecification::V2);
    println!("{:?}", expected);
    let actual = Request::from_json(&pact.find("actual").unwrap(), &PactSpecification::V2);
    println!("{:?}", actual);
    let pact_match = pact.find("match").unwrap();
    if pact_match.as_boolean().unwrap() {
       expect!(match_request(expected, actual)).to(be_empty());
    } else {
       expect!(match_request(expected, actual)).to_not(be_empty());
    }
}

#[test]
<<<<<<< HEAD
fn matches_with_regex_with_bracket_notation_xml() {
    env_logger::init().unwrap_or(());
    let pact = Json::from_str(r#"
      {
        "match": true,
        "comment": "XML Requests match with regex",
=======
fn missing_index_xml() {
    env_logger::init().unwrap_or(());
    let pact = Json::from_str(r#"
      {
        "match": false,
        "comment": "XML Missing favorite colour",
        "expected" : {
          "method": "POST",
          "path": "/",
          "query": "",
          "headers": {"Content-Type": "application/xml"},
          "body": "<?xml version=\"1.0\" encoding=\"UTF-8\"?><alligator><favouriteColours><favouriteColour>red</favouriteColour><favouriteColour>blue</favouriteColour></favouriteColours></alligator>"
        },
        "actual": {
          "method": "POST",
          "path": "/",
          "query": "",
          "headers": {"Content-Type": "application/xml"},
          "body": "<?xml version=\"1.0\" encoding=\"UTF-8\"?><alligator><favouriteColours><favouriteColour>red</favouriteColour></favouriteColours></alligator>"
        }
      }
    "#).unwrap();

    let expected = Request::from_json(&pact.find("expected").unwrap(), &PactSpecification::V2);
    println!("{:?}", expected);
    let actual = Request::from_json(&pact.find("actual").unwrap(), &PactSpecification::V2);
    println!("{:?}", actual);
    let pact_match = pact.find("match").unwrap();
    if pact_match.as_boolean().unwrap() {
       expect!(match_request(expected, actual)).to(be_empty());
    } else {
       expect!(match_request(expected, actual)).to_not(be_empty());
    }
}

#[test]
fn missing_index() {
    env_logger::init().unwrap_or(());
    let pact = Json::from_str(r#"
      {
        "match": false,
        "comment": "Missing favorite colour",
>>>>>>> a531e45f
        "expected" : {
          "method": "POST",
          "path": "/",
          "query": "",
          "headers": {"Content-Type": "application/xml"},
          "matchingRules": {
            "$.body['two']['@str']": {"match": "regex", "regex": "\\w+"}
          },
          "body": "<?xml version=\"1.0\" encoding=\"UTF-8\"?><two str=\"jildrdmxddnVzcQZfjCA\"/>"
        },
        "actual": {
          "method": "POST",
          "path": "/",
          "query": "",
<<<<<<< HEAD
          "headers": {"Content-Type": "application/xml"},
          "body": "<?xml version=\"1.0\" encoding=\"UTF-8\"?><two str=\"saldfhksajdhffdskkjh\"/>"
=======
          "headers": {"Content-Type": "application/json"},
          "body": {
            "alligator": {
              "favouriteColours": ["red"]
            }
          }
>>>>>>> a531e45f
        }
      }
    "#).unwrap();

    let expected = Request::from_json(&pact.find("expected").unwrap(), &PactSpecification::V2);
    println!("{:?}", expected);
    let actual = Request::from_json(&pact.find("actual").unwrap(), &PactSpecification::V2);
    println!("{:?}", actual);
    let pact_match = pact.find("match").unwrap();
    if pact_match.as_boolean().unwrap() {
       expect!(match_request(expected, actual)).to(be_empty());
    } else {
       expect!(match_request(expected, actual)).to_not(be_empty());
    }
}

#[test]
<<<<<<< HEAD
fn matches_with_regex_with_bracket_notation() {
    env_logger::init().unwrap_or(());
    let pact = Json::from_str(r#"
      {
        "match": true,
        "comment": "Requests match with regex",
=======
fn missing_key_xml() {
    env_logger::init().unwrap_or(());
    let pact = Json::from_str(r#"
      {
        "match": false,
        "comment": "XML Missing key alligator name",
>>>>>>> a531e45f
        "expected" : {
          "method": "POST",
          "path": "/",
          "query": "",
<<<<<<< HEAD
          "headers": {"Content-Type": "application/json"},
          "matchingRules": {
            "$.body['2'].str": {"match": "regex", "regex": "\\w+"}
          },
          "body": {
            "2" : {
              "str" : "jildrdmxddnVzcQZfjCA"
            }
          }
=======
          "headers": {"Content-Type": "application/xml"},
          "body": "<?xml version=\"1.0\" encoding=\"UTF-8\"?><alligator name=\"Mary\" age=\"3\"></alligator>"
>>>>>>> a531e45f
        },
        "actual": {
          "method": "POST",
          "path": "/",
          "query": "",
<<<<<<< HEAD
          "headers": {"Content-Type": "application/json"},
          "body": {
            "2" : {
              "str" : "saldfhksajdhffdskkjh"
            }
          }
=======
          "headers": {"Content-Type": "application/xml"},
          "body": "<?xml version=\"1.0\" encoding=\"UTF-8\"?><alligator age=\"3\"></alligator>"
>>>>>>> a531e45f
        }
      }
    "#).unwrap();

    let expected = Request::from_json(&pact.find("expected").unwrap(), &PactSpecification::V2);
    println!("{:?}", expected);
    let actual = Request::from_json(&pact.find("actual").unwrap(), &PactSpecification::V2);
    println!("{:?}", actual);
    let pact_match = pact.find("match").unwrap();
    if pact_match.as_boolean().unwrap() {
       expect!(match_request(expected, actual)).to(be_empty());
    } else {
       expect!(match_request(expected, actual)).to_not(be_empty());
    }
}

#[test]
<<<<<<< HEAD
fn matches_with_regex_xml() {
    env_logger::init().unwrap_or(());
    let pact = Json::from_str(r#"
      {
        "match": true,
        "comment": "XML Requests match with regex",
=======
fn missing_key() {
    env_logger::init().unwrap_or(());
    let pact = Json::from_str(r#"
      {
        "match": false,
        "comment": "Missing key alligator name",
>>>>>>> a531e45f
        "expected" : {
          "method": "POST",
          "path": "/",
          "query": "",
<<<<<<< HEAD
          "headers": {"Content-Type": "application/xml"},
          "matchingRules": {
            "$.body.alligator['@name']": {"match": "regex", "regex": "\\w+"},
            "$.body.alligator[0].favouriteColours[0].favouriteColour": {"match": "regex", "regex": "red|blue"},
            "$.body.alligator[0].favouriteColours[1].favouriteColour": {"match": "regex", "regex": "red|blue"}
          },
          "body": "<?xml version=\"1.0\" encoding=\"UTF-8\"?><alligator name=\"Mary\" feet=\"4\"><favouriteColours><favouriteColour>red</favouriteColour><favouriteColour>blue</favouriteColour></favouriteColours></alligator>"
=======
          "headers": {"Content-Type": "application/json"},
          "body": {
            "alligator":{
              "name": "Mary",
              "age": 3
            }
          }
>>>>>>> a531e45f
        },
        "actual": {
          "method": "POST",
          "path": "/",
          "query": "",
<<<<<<< HEAD
          "headers": {"Content-Type": "application/xml"},
          "body": "<?xml version=\"1.0\" encoding=\"UTF-8\"?><alligator name=\"Harry\" feet=\"4\"><favouriteColours><favouriteColour>blue</favouriteColour><favouriteColour>red</favouriteColour></favouriteColours></alligator>"
=======
          "headers": {"Content-Type": "application/json"},
          "body": {
            "alligator": {
              "age": 3
            }
          }
>>>>>>> a531e45f
        }
      }
    "#).unwrap();

    let expected = Request::from_json(&pact.find("expected").unwrap(), &PactSpecification::V2);
    println!("{:?}", expected);
    let actual = Request::from_json(&pact.find("actual").unwrap(), &PactSpecification::V2);
    println!("{:?}", actual);
    let pact_match = pact.find("match").unwrap();
    if pact_match.as_boolean().unwrap() {
       expect!(match_request(expected, actual)).to(be_empty());
    } else {
       expect!(match_request(expected, actual)).to_not(be_empty());
    }
}

#[test]
<<<<<<< HEAD
fn matches_with_regex() {
=======
fn no_body_no_content_type_xml() {
>>>>>>> a531e45f
    env_logger::init().unwrap_or(());
    let pact = Json::from_str(r#"
      {
        "match": true,
<<<<<<< HEAD
        "comment": "Requests match with regex",
        "expected" : {
          "method": "POST",
          "path": "/",
          "query": "",
          "headers": {"Content-Type": "application/json"},
          "matchingRules": {
            "$.body.alligator.name": {"match": "regex", "regex": "\\w+"},
            "$.body.alligator.favouriteColours[0]": {"match": "regex", "regex": "red|blue"},
            "$.body.alligator.favouriteColours[1]": {"match": "regex", "regex": "red|blue"}
          },
          "body": {
            "alligator":{
              "name": "Mary",
              "feet": 4,
              "favouriteColours": ["red","blue"]
            }
          }
=======
        "comment": "XML No body, no content-type",
        "expected" : {
          "method": "POST",
          "path": "/",
          "query": ""
>>>>>>> a531e45f
        },
        "actual": {
          "method": "POST",
          "path": "/",
          "query": "",
<<<<<<< HEAD
          "headers": {"Content-Type": "application/json"},
          "body": {
            "alligator":{
              "feet": 4,
              "name": "Harry",
              "favouriteColours": ["blue", "red"]
            }
          }
=======
          "headers": {"Content-Type": "application/xml"},
          "body": "<?xml version=\"1.0\" encoding=\"UTF-8\"?><alligator name=\"Mary\"/>"
>>>>>>> a531e45f
        }
      }
    "#).unwrap();

    let expected = Request::from_json(&pact.find("expected").unwrap(), &PactSpecification::V2);
    println!("{:?}", expected);
    let actual = Request::from_json(&pact.find("actual").unwrap(), &PactSpecification::V2);
    println!("{:?}", actual);
    let pact_match = pact.find("match").unwrap();
    if pact_match.as_boolean().unwrap() {
       expect!(match_request(expected, actual)).to(be_empty());
    } else {
       expect!(match_request(expected, actual)).to_not(be_empty());
    }
}

#[test]
<<<<<<< HEAD
fn matches_with_type() {
=======
fn no_body_no_content_type() {
>>>>>>> a531e45f
    env_logger::init().unwrap_or(());
    let pact = Json::from_str(r#"
      {
        "match": true,
<<<<<<< HEAD
        "comment": "Requests match with same type",
        "expected" : {
          "method": "POST",
          "path": "/",
          "query": "",
          "headers": {"Content-Type": "application/json"},
          "matchingRules": {
            "$.body.alligator.name": {"match": "type"},
            "$.body.alligator.feet": {"match": "type"}
          },
          "body": {
            "alligator":{
              "name": "Mary",
              "feet": 4,
              "favouriteColours": ["red","blue"]
            }
          }
=======
        "comment": "No body, no content-type",
        "expected" : {
          "method": "POST",
          "path": "/",
          "query": ""
>>>>>>> a531e45f
        },
        "actual": {
          "method": "POST",
          "path": "/",
          "query": "",
          "headers": {"Content-Type": "application/json"},
          "body": {
<<<<<<< HEAD
            "alligator":{
              "feet": 5,
              "name": "Harry the very hungry alligator with an extra foot",
              "favouriteColours": ["red","blue"]
=======
            "alligator": {
              "age": 3
>>>>>>> a531e45f
            }
          }
        }
      }
    "#).unwrap();

    let expected = Request::from_json(&pact.find("expected").unwrap(), &PactSpecification::V2);
    println!("{:?}", expected);
    let actual = Request::from_json(&pact.find("actual").unwrap(), &PactSpecification::V2);
    println!("{:?}", actual);
    let pact_match = pact.find("match").unwrap();
    if pact_match.as_boolean().unwrap() {
       expect!(match_request(expected, actual)).to(be_empty());
    } else {
       expect!(match_request(expected, actual)).to_not(be_empty());
    }
}

#[test]
<<<<<<< HEAD
fn matches_xml() {
=======
fn no_body_xml() {
>>>>>>> a531e45f
    env_logger::init().unwrap_or(());
    let pact = Json::from_str(r#"
      {
        "match": true,
<<<<<<< HEAD
        "comment": "XML Requests match",
=======
        "comment": "XML Missing body",
>>>>>>> a531e45f
        "expected" : {
          "method": "POST",
          "path": "/",
          "query": "",
<<<<<<< HEAD
          "headers": {"Content-Type": "application/xml"},
          "body": "<?xml version=\"1.0\" encoding=\"UTF-8\"?><alligator name=\"Mary\" feet=\"4\"><favouriteColours><favouriteColour>red</favouriteColour><favouriteColour>blue</favouriteColour></favouriteColours></alligator>"
=======
          "headers": {"Content-Type": "application/xml"}
>>>>>>> a531e45f
        },
        "actual": {
          "method": "POST",
          "path": "/",
          "query": "",
          "headers": {"Content-Type": "application/xml"},
<<<<<<< HEAD
          "body": "<?xml version=\"1.0\" encoding=\"UTF-8\"?><alligator feet=\"4\" name=\"Mary\"><favouriteColours><favouriteColour>red</favouriteColour><favouriteColour>blue</favouriteColour></favouriteColours></alligator>"
=======
          "body": "<?xml version=\"1.0\" encoding=\"UTF-8\"?><alligator name=\"Mary\"/>"
>>>>>>> a531e45f
        }
      }
    "#).unwrap();

    let expected = Request::from_json(&pact.find("expected").unwrap(), &PactSpecification::V2);
    println!("{:?}", expected);
    let actual = Request::from_json(&pact.find("actual").unwrap(), &PactSpecification::V2);
    println!("{:?}", actual);
    let pact_match = pact.find("match").unwrap();
    if pact_match.as_boolean().unwrap() {
       expect!(match_request(expected, actual)).to(be_empty());
    } else {
       expect!(match_request(expected, actual)).to_not(be_empty());
    }
}

#[test]
<<<<<<< HEAD
fn matches() {
=======
fn no_body() {
>>>>>>> a531e45f
    env_logger::init().unwrap_or(());
    let pact = Json::from_str(r#"
      {
        "match": true,
<<<<<<< HEAD
        "comment": "Requests match",
=======
        "comment": "Missing body",
>>>>>>> a531e45f
        "expected" : {
          "method": "POST",
          "path": "/",
          "query": "",
<<<<<<< HEAD
          "headers": {"Content-Type": "application/json"},
          "body": {
            "alligator":{
              "name": "Mary",
              "feet": 4,
              "favouriteColours": ["red","blue"]
            }
          }
=======
          "headers": {"Content-Type": "application/json"}
>>>>>>> a531e45f
        },
        "actual": {
          "method": "POST",
          "path": "/",
          "query": "",
          "headers": {"Content-Type": "application/json"},
          "body": {
            "alligator":{
              "feet": 4,
              "name": "Mary",
              "favouriteColours": ["red","blue"]
            }
          }
        }
      }
    "#).unwrap();

    let expected = Request::from_json(&pact.find("expected").unwrap(), &PactSpecification::V2);
    println!("{:?}", expected);
    let actual = Request::from_json(&pact.find("actual").unwrap(), &PactSpecification::V2);
    println!("{:?}", actual);
    let pact_match = pact.find("match").unwrap();
    if pact_match.as_boolean().unwrap() {
       expect!(match_request(expected, actual)).to(be_empty());
    } else {
       expect!(match_request(expected, actual)).to_not(be_empty());
    }
}

#[test]
<<<<<<< HEAD
fn missing_index_xml() {
=======
fn not_empty_found_at_key_when_empty_expected_xml() {
>>>>>>> a531e45f
    env_logger::init().unwrap_or(());
    let pact = Json::from_str(r#"
      {
        "match": false,
<<<<<<< HEAD
        "comment": "XML Missing favorite colour",
=======
        "comment": "XML Name should be empty",
>>>>>>> a531e45f
        "expected" : {
          "method": "POST",
          "path": "/",
          "query": "",
<<<<<<< HEAD
          "headers": {"Content-Type": "application/xml"},
          "body": "<?xml version=\"1.0\" encoding=\"UTF-8\"?><alligator><favouriteColours><favouriteColour>red</favouriteColour><favouriteColour>blue</favouriteColour></favouriteColours></alligator>"
=======
          "headers": {"Content-Type": "application/json"},
          "body": "<?xml version=\"1.0\" encoding=\"UTF-8\"?><alligator name=\"\"/>"
>>>>>>> a531e45f
        },
        "actual": {
          "method": "POST",
          "path": "/",
          "query": "",
          "headers": {"Content-Type": "application/xml"},
<<<<<<< HEAD
          "body": "<?xml version=\"1.0\" encoding=\"UTF-8\"?><alligator><favouriteColours><favouriteColour>red</favouriteColour></favouriteColours></alligator>"
=======
          "body": "<?xml version=\"1.0\" encoding=\"UTF-8\"?><alligator name=\"Mary\"/>"
>>>>>>> a531e45f
        }
      }
    "#).unwrap();

    let expected = Request::from_json(&pact.find("expected").unwrap(), &PactSpecification::V2);
    println!("{:?}", expected);
    let actual = Request::from_json(&pact.find("actual").unwrap(), &PactSpecification::V2);
    println!("{:?}", actual);
    let pact_match = pact.find("match").unwrap();
    if pact_match.as_boolean().unwrap() {
       expect!(match_request(expected, actual)).to(be_empty());
    } else {
       expect!(match_request(expected, actual)).to_not(be_empty());
    }
}

#[test]
<<<<<<< HEAD
fn missing_index() {
=======
fn not_empty_found_in_array_when_empty_expected_xml() {
>>>>>>> a531e45f
    env_logger::init().unwrap_or(());
    let pact = Json::from_str(r#"
      {
        "match": false,
<<<<<<< HEAD
        "comment": "Missing favorite colour",
=======
        "comment": "XML Favourite numbers expected to contain empty, but non-empty found",
>>>>>>> a531e45f
        "expected" : {
          "method": "POST",
          "path": "/",
          "query": "",
<<<<<<< HEAD
          "headers": {"Content-Type": "application/json"},
          "body": {
            "alligator":{
              "favouriteColours": ["red","blue"]
            }
          }
=======
          "headers": {"Content-Type": "application/xml"},
          "body": "<?xml version=\"1.0\" encoding=\"UTF-8\"?><alligator><favouriteNumbers><favouriteNumber>1</favouriteNumber><favouriteNumber></favouriteNumber><favouriteNumber>3</favouriteNumber></favouriteNumbers></alligator>"
>>>>>>> a531e45f
        },
        "actual": {
          "method": "POST",
          "path": "/",
          "query": "",
<<<<<<< HEAD
          "headers": {"Content-Type": "application/json"},
          "body": {
            "alligator": {
              "favouriteColours": ["red"]
            }
          }
=======
          "headers": {"Content-Type": "application/xml"},
          "body": "<?xml version=\"1.0\" encoding=\"UTF-8\"?><alligator><favouriteNumbers><favouriteNumber>1</favouriteNumber><favouriteNumber>2</favouriteNumber><favouriteNumber>3</favouriteNumber></favouriteNumbers></alligator>"
>>>>>>> a531e45f
        }
      }
    "#).unwrap();

    let expected = Request::from_json(&pact.find("expected").unwrap(), &PactSpecification::V2);
    println!("{:?}", expected);
    let actual = Request::from_json(&pact.find("actual").unwrap(), &PactSpecification::V2);
    println!("{:?}", actual);
    let pact_match = pact.find("match").unwrap();
    if pact_match.as_boolean().unwrap() {
       expect!(match_request(expected, actual)).to(be_empty());
    } else {
       expect!(match_request(expected, actual)).to_not(be_empty());
    }
}

#[test]
<<<<<<< HEAD
fn missing_key_xml() {
=======
fn not_null_found_at_key_when_null_expected() {
>>>>>>> a531e45f
    env_logger::init().unwrap_or(());
    let pact = Json::from_str(r#"
      {
        "match": false,
        "comment": "XML Missing key alligator name",
        "expected" : {
          "method": "POST",
          "path": "/",
          "query": "",
<<<<<<< HEAD
          "headers": {"Content-Type": "application/xml"},
          "body": "<?xml version=\"1.0\" encoding=\"UTF-8\"?><alligator name=\"Mary\" age=\"3\"></alligator>"
=======
          "headers": {"Content-Type": "application/json"},
          "body": {
            "alligator":{
              "name": null
            }
          }
>>>>>>> a531e45f
        },
        "actual": {
          "method": "POST",
          "path": "/",
          "query": "",
<<<<<<< HEAD
          "headers": {"Content-Type": "application/xml"},
          "body": "<?xml version=\"1.0\" encoding=\"UTF-8\"?><alligator age=\"3\"></alligator>"
=======
          "headers": {"Content-Type": "application/json"},
          "body": {
            "alligator":{
              "name": "Fred"
            }
          }
>>>>>>> a531e45f
        }
      }
    "#).unwrap();

    let expected = Request::from_json(&pact.find("expected").unwrap(), &PactSpecification::V2);
    println!("{:?}", expected);
    let actual = Request::from_json(&pact.find("actual").unwrap(), &PactSpecification::V2);
    println!("{:?}", actual);
    let pact_match = pact.find("match").unwrap();
    if pact_match.as_boolean().unwrap() {
       expect!(match_request(expected, actual)).to(be_empty());
    } else {
       expect!(match_request(expected, actual)).to_not(be_empty());
    }
}

#[test]
<<<<<<< HEAD
fn missing_key() {
=======
fn not_null_found_in_array_when_null_expected() {
>>>>>>> a531e45f
    env_logger::init().unwrap_or(());
    let pact = Json::from_str(r#"
      {
        "match": false,
<<<<<<< HEAD
        "comment": "Missing key alligator name",
=======
        "comment": "Favourite colours expected to contain null, but not null found",
>>>>>>> a531e45f
        "expected" : {
          "method": "POST",
          "path": "/",
          "query": "",
          "headers": {"Content-Type": "application/json"},
          "body": {
            "alligator":{
<<<<<<< HEAD
              "name": "Mary",
              "age": 3
=======
              "favouriteNumbers": ["1",null,"3"]
>>>>>>> a531e45f
            }
          }
        },
        "actual": {
          "method": "POST",
          "path": "/",
          "query": "",
          "headers": {"Content-Type": "application/json"},
          "body": {
<<<<<<< HEAD
            "alligator": {
              "age": 3
=======
            "alligator":{
              "favouriteNumbers": ["1","2","3"]
>>>>>>> a531e45f
            }
          }
        }
      }
    "#).unwrap();

    let expected = Request::from_json(&pact.find("expected").unwrap(), &PactSpecification::V2);
    println!("{:?}", expected);
    let actual = Request::from_json(&pact.find("actual").unwrap(), &PactSpecification::V2);
    println!("{:?}", actual);
    let pact_match = pact.find("match").unwrap();
    if pact_match.as_boolean().unwrap() {
       expect!(match_request(expected, actual)).to(be_empty());
    } else {
       expect!(match_request(expected, actual)).to_not(be_empty());
    }
}

#[test]
<<<<<<< HEAD
fn no_body_no_content_type_xml() {
    env_logger::init().unwrap_or(());
    let pact = Json::from_str(r#"
      {
        "match": true,
        "comment": "XML No body, no content-type",
        "expected" : {
          "method": "POST",
          "path": "/",
          "query": ""
=======
fn null_found_at_key_where_not_null_expected() {
    env_logger::init().unwrap_or(());
    let pact = Json::from_str(r#"
      {
        "match": false,
        "comment": "Name should be null",
        "expected" : {
          "method": "POST",
          "path": "/",
          "query": "",
          "headers": {"Content-Type": "application/json"},
          "body": {
            "alligator":{
              "name": "Mary"
            }
          }
>>>>>>> a531e45f
        },
        "actual": {
          "method": "POST",
          "path": "/",
          "query": "",
<<<<<<< HEAD
          "headers": {"Content-Type": "application/xml"},
          "body": "<?xml version=\"1.0\" encoding=\"UTF-8\"?><alligator name=\"Mary\"/>"
=======
          "headers": {"Content-Type": "application/json"},
          "body": {
            "alligator":{
              "name": null
            }
          }
>>>>>>> a531e45f
        }
      }
    "#).unwrap();

    let expected = Request::from_json(&pact.find("expected").unwrap(), &PactSpecification::V2);
    println!("{:?}", expected);
    let actual = Request::from_json(&pact.find("actual").unwrap(), &PactSpecification::V2);
    println!("{:?}", actual);
    let pact_match = pact.find("match").unwrap();
    if pact_match.as_boolean().unwrap() {
       expect!(match_request(expected, actual)).to(be_empty());
    } else {
       expect!(match_request(expected, actual)).to_not(be_empty());
    }
}

#[test]
<<<<<<< HEAD
fn no_body_no_content_type() {
    env_logger::init().unwrap_or(());
    let pact = Json::from_str(r#"
      {
        "match": true,
        "comment": "No body, no content-type",
        "expected" : {
          "method": "POST",
          "path": "/",
          "query": ""
=======
fn null_found_in_array_when_not_null_expected() {
    env_logger::init().unwrap_or(());
    let pact = Json::from_str(r#"
      {
        "match": false,
        "comment": "Favourite colours expected to be strings found a null",
        "expected" : {
          "method": "POST",
          "path": "/",
          "query": "",
          "headers": {"Content-Type": "application/json"},
          "body": {
            "alligator":{
              "favouriteNumbers": ["1","2","3"]
            }
          }
>>>>>>> a531e45f
        },
        "actual": {
          "method": "POST",
          "path": "/",
          "query": "",
          "headers": {"Content-Type": "application/json"},
          "body": {
<<<<<<< HEAD
            "alligator": {
              "age": 3
=======
            "alligator":{
              "favouriteNumbers": ["1",null,"3"]
>>>>>>> a531e45f
            }
          }
        }
      }
    "#).unwrap();

    let expected = Request::from_json(&pact.find("expected").unwrap(), &PactSpecification::V2);
    println!("{:?}", expected);
    let actual = Request::from_json(&pact.find("actual").unwrap(), &PactSpecification::V2);
    println!("{:?}", actual);
    let pact_match = pact.find("match").unwrap();
    if pact_match.as_boolean().unwrap() {
       expect!(match_request(expected, actual)).to(be_empty());
    } else {
       expect!(match_request(expected, actual)).to_not(be_empty());
    }
}

#[test]
<<<<<<< HEAD
fn no_body_xml() {
    env_logger::init().unwrap_or(());
    let pact = Json::from_str(r#"
      {
        "match": true,
        "comment": "XML Missing body",
=======
fn number_found_at_key_when_string_expected() {
    env_logger::init().unwrap_or(());
    let pact = Json::from_str(r#"
      {
        "match": false,
        "comment": "Number of feet expected to be string but was number",
>>>>>>> a531e45f
        "expected" : {
          "method": "POST",
          "path": "/",
          "query": "",
<<<<<<< HEAD
          "headers": {"Content-Type": "application/xml"}
=======
          "headers": {"Content-Type": "application/json"},
          "body": {
            "alligator":{
              "feet": "4"
            }
          }
>>>>>>> a531e45f
        },
        "actual": {
          "method": "POST",
          "path": "/",
          "query": "",
<<<<<<< HEAD
          "headers": {"Content-Type": "application/xml"},
          "body": "<?xml version=\"1.0\" encoding=\"UTF-8\"?><alligator name=\"Mary\"/>"
=======
          "headers": {"Content-Type": "application/json"},
          "body": {
            "alligator":{
              "feet": 4
            }
          }
>>>>>>> a531e45f
        }
      }
    "#).unwrap();

    let expected = Request::from_json(&pact.find("expected").unwrap(), &PactSpecification::V2);
    println!("{:?}", expected);
    let actual = Request::from_json(&pact.find("actual").unwrap(), &PactSpecification::V2);
    println!("{:?}", actual);
    let pact_match = pact.find("match").unwrap();
    if pact_match.as_boolean().unwrap() {
       expect!(match_request(expected, actual)).to(be_empty());
    } else {
       expect!(match_request(expected, actual)).to_not(be_empty());
    }
}

#[test]
<<<<<<< HEAD
fn no_body() {
    env_logger::init().unwrap_or(());
    let pact = Json::from_str(r#"
      {
        "match": true,
        "comment": "Missing body",
=======
fn number_found_in_array_when_string_expected() {
    env_logger::init().unwrap_or(());
    let pact = Json::from_str(r#"
      {
        "match": false,
        "comment": "Favourite colours expected to be strings found a number",
>>>>>>> a531e45f
        "expected" : {
          "method": "POST",
          "path": "/",
          "query": "",
<<<<<<< HEAD
          "headers": {"Content-Type": "application/json"}
=======
          "headers": {"Content-Type": "application/json"},
          "body": {
            "alligator":{
              "favouriteNumbers": ["1","2","3"]
            }
          }
>>>>>>> a531e45f
        },
        "actual": {
          "method": "POST",
          "path": "/",
          "query": "",
          "headers": {"Content-Type": "application/json"},
          "body": {
<<<<<<< HEAD
            "alligator": {
              "age": 3
=======
            "alligator":{
              "favouriteNumbers": ["1",2,"3"]
>>>>>>> a531e45f
            }
          }
        }
      }
    "#).unwrap();

    let expected = Request::from_json(&pact.find("expected").unwrap(), &PactSpecification::V2);
    println!("{:?}", expected);
    let actual = Request::from_json(&pact.find("actual").unwrap(), &PactSpecification::V2);
    println!("{:?}", actual);
    let pact_match = pact.find("match").unwrap();
    if pact_match.as_boolean().unwrap() {
       expect!(match_request(expected, actual)).to(be_empty());
    } else {
       expect!(match_request(expected, actual)).to_not(be_empty());
    }
}

#[test]
<<<<<<< HEAD
fn not_empty_found_at_key_when_empty_expected_xml() {
=======
fn plain_text_that_does_not_match() {
>>>>>>> a531e45f
    env_logger::init().unwrap_or(());
    let pact = Json::from_str(r#"
      {
        "match": false,
<<<<<<< HEAD
        "comment": "XML Name should be empty",
=======
        "comment": "Plain text that does not match",
>>>>>>> a531e45f
        "expected" : {
          "method": "POST",
          "path": "/",
          "query": "",
<<<<<<< HEAD
          "headers": {"Content-Type": "application/json"},
          "body": "<?xml version=\"1.0\" encoding=\"UTF-8\"?><alligator name=\"\"/>"
=======
          "headers": { "Content-Type": "text/plain" },
          "body": "alligator named mary"
>>>>>>> a531e45f
        },
        "actual": {
          "method": "POST",
          "path": "/",
          "query": "",
<<<<<<< HEAD
          "headers": {"Content-Type": "application/xml"},
          "body": "<?xml version=\"1.0\" encoding=\"UTF-8\"?><alligator name=\"Mary\"/>"
=======
          "headers": { "Content-Type": "text/plain" },
          "body": "alligator named fred"
>>>>>>> a531e45f
        }
      }
    "#).unwrap();

    let expected = Request::from_json(&pact.find("expected").unwrap(), &PactSpecification::V2);
    println!("{:?}", expected);
    let actual = Request::from_json(&pact.find("actual").unwrap(), &PactSpecification::V2);
    println!("{:?}", actual);
    let pact_match = pact.find("match").unwrap();
    if pact_match.as_boolean().unwrap() {
       expect!(match_request(expected, actual)).to(be_empty());
    } else {
       expect!(match_request(expected, actual)).to_not(be_empty());
    }
}

#[test]
<<<<<<< HEAD
fn not_empty_found_in_array_when_empty_expected_xml() {
    env_logger::init().unwrap_or(());
    let pact = Json::from_str(r#"
      {
        "match": false,
        "comment": "XML Favourite numbers expected to contain empty, but non-empty found",
=======
fn plain_text_that_matches() {
    env_logger::init().unwrap_or(());
    let pact = Json::from_str(r#"
      {
        "match": true,
        "comment": "Plain text that matches",
>>>>>>> a531e45f
        "expected" : {
          "method": "POST",
          "path": "/",
          "query": "",
<<<<<<< HEAD
          "headers": {"Content-Type": "application/xml"},
          "body": "<?xml version=\"1.0\" encoding=\"UTF-8\"?><alligator><favouriteNumbers><favouriteNumber>1</favouriteNumber><favouriteNumber></favouriteNumber><favouriteNumber>3</favouriteNumber></favouriteNumbers></alligator>"
=======
          "headers": { "Content-Type": "text/plain" },
          "body": "alligator named mary"
>>>>>>> a531e45f
        },
        "actual": {
          "method": "POST",
          "path": "/",
          "query": "",
<<<<<<< HEAD
          "headers": {"Content-Type": "application/xml"},
          "body": "<?xml version=\"1.0\" encoding=\"UTF-8\"?><alligator><favouriteNumbers><favouriteNumber>1</favouriteNumber><favouriteNumber>2</favouriteNumber><favouriteNumber>3</favouriteNumber></favouriteNumbers></alligator>"
=======
          "headers": { "Content-Type": "text/plain" },
          "body": "alligator named mary"
>>>>>>> a531e45f
        }
      }
    "#).unwrap();

    let expected = Request::from_json(&pact.find("expected").unwrap(), &PactSpecification::V2);
    println!("{:?}", expected);
    let actual = Request::from_json(&pact.find("actual").unwrap(), &PactSpecification::V2);
    println!("{:?}", actual);
    let pact_match = pact.find("match").unwrap();
    if pact_match.as_boolean().unwrap() {
       expect!(match_request(expected, actual)).to(be_empty());
    } else {
       expect!(match_request(expected, actual)).to_not(be_empty());
    }
}

#[test]
<<<<<<< HEAD
fn not_null_found_at_key_when_null_expected() {
=======
fn string_found_at_key_when_number_expected() {
>>>>>>> a531e45f
    env_logger::init().unwrap_or(());
    let pact = Json::from_str(r#"
      {
        "match": false,
<<<<<<< HEAD
        "comment": "Name should be null",
=======
        "comment": "Number of feet expected to be number but was string",
>>>>>>> a531e45f
        "expected" : {
          "method": "POST",
          "path": "/",
          "query": "",
          "headers": {"Content-Type": "application/json"},
          "body": {
            "alligator":{
<<<<<<< HEAD
              "name": null
=======
              "feet": 4
>>>>>>> a531e45f
            }
          }
        },
        "actual": {
          "method": "POST",
          "path": "/",
          "query": "",
          "headers": {"Content-Type": "application/json"},
          "body": {
            "alligator":{
<<<<<<< HEAD
              "name": "Fred"
=======
              "feet": "4"
>>>>>>> a531e45f
            }
          }
        }
      }
    "#).unwrap();

    let expected = Request::from_json(&pact.find("expected").unwrap(), &PactSpecification::V2);
    println!("{:?}", expected);
    let actual = Request::from_json(&pact.find("actual").unwrap(), &PactSpecification::V2);
    println!("{:?}", actual);
    let pact_match = pact.find("match").unwrap();
    if pact_match.as_boolean().unwrap() {
       expect!(match_request(expected, actual)).to(be_empty());
    } else {
       expect!(match_request(expected, actual)).to_not(be_empty());
    }
}

#[test]
<<<<<<< HEAD
fn not_null_found_in_array_when_null_expected() {
=======
fn string_found_in_array_when_number_expected() {
>>>>>>> a531e45f
    env_logger::init().unwrap_or(());
    let pact = Json::from_str(r#"
      {
        "match": false,
<<<<<<< HEAD
        "comment": "Favourite colours expected to contain null, but not null found",
=======
        "comment": "Favourite Numbers expected to be numbers, but 2 is a string",
>>>>>>> a531e45f
        "expected" : {
          "method": "POST",
          "path": "/",
          "query": "",
          "headers": {"Content-Type": "application/json"},
          "body": {
            "alligator":{
<<<<<<< HEAD
              "favouriteNumbers": ["1",null,"3"]
=======
              "favouriteNumbers": [1,2,3]
>>>>>>> a531e45f
            }
          }
        },
        "actual": {
          "method": "POST",
          "path": "/",
          "query": "",
          "headers": {"Content-Type": "application/json"},
          "body": {
            "alligator":{
<<<<<<< HEAD
              "favouriteNumbers": ["1","2","3"]
=======
              "favouriteNumbers": [1,"2",3]
>>>>>>> a531e45f
            }
          }
        }
      }
    "#).unwrap();

    let expected = Request::from_json(&pact.find("expected").unwrap(), &PactSpecification::V2);
    println!("{:?}", expected);
    let actual = Request::from_json(&pact.find("actual").unwrap(), &PactSpecification::V2);
    println!("{:?}", actual);
    let pact_match = pact.find("match").unwrap();
    if pact_match.as_boolean().unwrap() {
       expect!(match_request(expected, actual)).to(be_empty());
    } else {
       expect!(match_request(expected, actual)).to_not(be_empty());
    }
}

#[test]
<<<<<<< HEAD
fn null_found_at_key_where_not_null_expected() {
=======
fn unexpected_index_with_missing_value_xml() {
>>>>>>> a531e45f
    env_logger::init().unwrap_or(());
    let pact = Json::from_str(r#"
      {
        "match": false,
<<<<<<< HEAD
        "comment": "Name should be null",
=======
        "comment": "XML Unexpected favourite colour with empty value",
>>>>>>> a531e45f
        "expected" : {
          "method": "POST",
          "path": "/",
          "query": "",
          "headers": {"Content-Type": "application/json"},
          "body": {
            "alligator":{
              "name": "Mary"
            }
          }
        },
        "actual": {
          "method": "POST",
          "path": "/",
          "query": "",
<<<<<<< HEAD
          "headers": {"Content-Type": "application/json"},
          "body": {
            "alligator":{
              "name": null
            }
          }
=======
          "headers": {"Content-Type": "application/xml"},
          "body": "<?xml version=\"1.0\" encoding=\"UTF-8\"?><alligator><favouriteColours><favouriteColour>red</favouriteColour><favouriteColour>blue</favouriteColour><favouriteColour></favouriteColour></favouriteColours></alligator>"
>>>>>>> a531e45f
        }
      }
    "#).unwrap();

    let expected = Request::from_json(&pact.find("expected").unwrap(), &PactSpecification::V2);
    println!("{:?}", expected);
    let actual = Request::from_json(&pact.find("actual").unwrap(), &PactSpecification::V2);
    println!("{:?}", actual);
    let pact_match = pact.find("match").unwrap();
    if pact_match.as_boolean().unwrap() {
       expect!(match_request(expected, actual)).to(be_empty());
    } else {
       expect!(match_request(expected, actual)).to_not(be_empty());
    }
}

#[test]
<<<<<<< HEAD
fn null_found_in_array_when_not_null_expected() {
=======
fn unexpected_index_with_non_empty_value_xml() {
>>>>>>> a531e45f
    env_logger::init().unwrap_or(());
    let pact = Json::from_str(r#"
      {
        "match": false,
<<<<<<< HEAD
        "comment": "Favourite colours expected to be strings found a null",
=======
        "comment": "XML Unexpected favourite colour",
>>>>>>> a531e45f
        "expected" : {
          "method": "POST",
          "path": "/",
          "query": "",
<<<<<<< HEAD
          "headers": {"Content-Type": "application/json"},
          "body": {
            "alligator":{
              "favouriteNumbers": ["1","2","3"]
            }
          }
=======
          "headers": {"Content-Type": "application/xml"},
          "body": "<?xml version=\"1.0\" encoding=\"UTF-8\"?><alligator><favouriteColours><favouriteColour>red</favouriteColour><favouriteColour>blue</favouriteColour></favouriteColours></alligator>"
>>>>>>> a531e45f
        },
        "actual": {
          "method": "POST",
          "path": "/",
          "query": "",
<<<<<<< HEAD
          "headers": {"Content-Type": "application/json"},
          "body": {
            "alligator":{
              "favouriteNumbers": ["1",null,"3"]
            }
          }
=======
          "headers": {"Content-Type": "application/xml"},
          "body": "<?xml version=\"1.0\" encoding=\"UTF-8\"?><alligator><favouriteColours><favouriteColour>red</favouriteColour><favouriteColour>blue</favouriteColour><favouriteColour>taupe</favouriteColour></favouriteColours></alligator>"
>>>>>>> a531e45f
        }
      }
    "#).unwrap();

    let expected = Request::from_json(&pact.find("expected").unwrap(), &PactSpecification::V2);
    println!("{:?}", expected);
    let actual = Request::from_json(&pact.find("actual").unwrap(), &PactSpecification::V2);
    println!("{:?}", actual);
    let pact_match = pact.find("match").unwrap();
    if pact_match.as_boolean().unwrap() {
       expect!(match_request(expected, actual)).to(be_empty());
    } else {
       expect!(match_request(expected, actual)).to_not(be_empty());
    }
}

#[test]
<<<<<<< HEAD
fn number_found_at_key_when_string_expected() {
=======
fn unexpected_index_with_not_null_value() {
>>>>>>> a531e45f
    env_logger::init().unwrap_or(());
    let pact = Json::from_str(r#"
      {
        "match": false,
<<<<<<< HEAD
        "comment": "Number of feet expected to be string but was number",
=======
        "comment": "Unexpected favourite colour",
>>>>>>> a531e45f
        "expected" : {
          "method": "POST",
          "path": "/",
          "query": "",
          "headers": {"Content-Type": "application/json"},
          "body": {
            "alligator":{
<<<<<<< HEAD
              "feet": "4"
=======
              "favouriteColours": ["red","blue"]
>>>>>>> a531e45f
            }
          }
        },
        "actual": {
          "method": "POST",
          "path": "/",
          "query": "",
          "headers": {"Content-Type": "application/json"},
          "body": {
            "alligator":{
<<<<<<< HEAD
              "feet": 4
=======
              "favouriteColours": ["red","blue","taupe"]
>>>>>>> a531e45f
            }
          }
        }
      }
    "#).unwrap();

    let expected = Request::from_json(&pact.find("expected").unwrap(), &PactSpecification::V2);
    println!("{:?}", expected);
    let actual = Request::from_json(&pact.find("actual").unwrap(), &PactSpecification::V2);
    println!("{:?}", actual);
    let pact_match = pact.find("match").unwrap();
    if pact_match.as_boolean().unwrap() {
       expect!(match_request(expected, actual)).to(be_empty());
    } else {
       expect!(match_request(expected, actual)).to_not(be_empty());
    }
}

#[test]
<<<<<<< HEAD
fn number_found_in_array_when_string_expected() {
=======
fn unexpected_index_with_null_value() {
>>>>>>> a531e45f
    env_logger::init().unwrap_or(());
    let pact = Json::from_str(r#"
      {
        "match": false,
<<<<<<< HEAD
        "comment": "Favourite colours expected to be strings found a number",
=======
        "comment": "Unexpected favourite colour with null value",
>>>>>>> a531e45f
        "expected" : {
          "method": "POST",
          "path": "/",
          "query": "",
          "headers": {"Content-Type": "application/json"},
          "body": {
            "alligator":{
<<<<<<< HEAD
              "favouriteNumbers": ["1","2","3"]
=======
              "favouriteColours": ["red","blue"]
>>>>>>> a531e45f
            }
          }
        },
        "actual": {
          "method": "POST",
          "path": "/",
          "query": "",
          "headers": {"Content-Type": "application/json"},
          "body": {
            "alligator":{
<<<<<<< HEAD
              "favouriteNumbers": ["1",2,"3"]
=======
              "favouriteColours": ["red","blue", null]
>>>>>>> a531e45f
            }
          }
        }
      }
    "#).unwrap();

    let expected = Request::from_json(&pact.find("expected").unwrap(), &PactSpecification::V2);
    println!("{:?}", expected);
    let actual = Request::from_json(&pact.find("actual").unwrap(), &PactSpecification::V2);
    println!("{:?}", actual);
    let pact_match = pact.find("match").unwrap();
    if pact_match.as_boolean().unwrap() {
       expect!(match_request(expected, actual)).to(be_empty());
    } else {
       expect!(match_request(expected, actual)).to_not(be_empty());
    }
}

#[test]
<<<<<<< HEAD
fn plain_text_that_does_not_match() {
=======
fn unexpected_key_with_empty_value_xml() {
>>>>>>> a531e45f
    env_logger::init().unwrap_or(());
    let pact = Json::from_str(r#"
      {
        "match": false,
<<<<<<< HEAD
        "comment": "Plain text that does not match",
=======
        "comment": "XML Unexpected phone number with empty value",
>>>>>>> a531e45f
        "expected" : {
          "method": "POST",
          "path": "/",
          "query": "",
<<<<<<< HEAD
          "headers": { "Content-Type": "text/plain" },
          "body": "alligator named mary"
=======
          "headers": {"Content-Type": "application/xml"},
          "body": "<?xml version=\"1.0\" encoding=\"UTF-8\"?><alligator name=\"Mary\"/>"
>>>>>>> a531e45f
        },
        "actual": {
          "method": "POST",
          "path": "/",
          "query": "",
<<<<<<< HEAD
          "headers": { "Content-Type": "text/plain" },
          "body": "alligator named fred"
=======
          "headers": {"Content-Type": "application/xml"},
          "body": "<?xml version=\"1.0\" encoding=\"UTF-8\"?><alligator name=\"Mary\" phoneNumber=\"\"/>"
>>>>>>> a531e45f
        }
      }
    "#).unwrap();

    let expected = Request::from_json(&pact.find("expected").unwrap(), &PactSpecification::V2);
    println!("{:?}", expected);
    let actual = Request::from_json(&pact.find("actual").unwrap(), &PactSpecification::V2);
    println!("{:?}", actual);
    let pact_match = pact.find("match").unwrap();
    if pact_match.as_boolean().unwrap() {
       expect!(match_request(expected, actual)).to(be_empty());
    } else {
       expect!(match_request(expected, actual)).to_not(be_empty());
    }
}

#[test]
<<<<<<< HEAD
fn plain_text_that_matches() {
    env_logger::init().unwrap_or(());
    let pact = Json::from_str(r#"
      {
        "match": true,
        "comment": "Plain text that matches",
=======
fn unexpected_key_with_non_empty_value_xml() {
    env_logger::init().unwrap_or(());
    let pact = Json::from_str(r#"
      {
        "match": false,
        "comment": "XML Unexpected phone number",
>>>>>>> a531e45f
        "expected" : {
          "method": "POST",
          "path": "/",
          "query": "",
<<<<<<< HEAD
          "headers": { "Content-Type": "text/plain" },
          "body": "alligator named mary"
=======
          "headers": {"Content-Type": "application/xml"},
          "body": "<?xml version=\"1.0\" encoding=\"UTF-8\"?><alligator name=\"Mary\"/>"
>>>>>>> a531e45f
        },
        "actual": {
          "method": "POST",
          "path": "/",
          "query": "",
<<<<<<< HEAD
          "headers": { "Content-Type": "text/plain" },
          "body": "alligator named mary"
=======
          "headers": {"Content-Type": "application/xml"},
          "body": "<?xml version=\"1.0\" encoding=\"UTF-8\"?><alligator name=\"Mary\" phoneNumber=\"12345678\"/>"
>>>>>>> a531e45f
        }
      }
    "#).unwrap();

    let expected = Request::from_json(&pact.find("expected").unwrap(), &PactSpecification::V2);
    println!("{:?}", expected);
    let actual = Request::from_json(&pact.find("actual").unwrap(), &PactSpecification::V2);
    println!("{:?}", actual);
    let pact_match = pact.find("match").unwrap();
    if pact_match.as_boolean().unwrap() {
       expect!(match_request(expected, actual)).to(be_empty());
    } else {
       expect!(match_request(expected, actual)).to_not(be_empty());
    }
}

#[test]
<<<<<<< HEAD
fn string_found_at_key_when_number_expected() {
=======
fn unexpected_key_with_not_null_value() {
>>>>>>> a531e45f
    env_logger::init().unwrap_or(());
    let pact = Json::from_str(r#"
      {
        "match": false,
<<<<<<< HEAD
        "comment": "Number of feet expected to be number but was string",
=======
        "comment": "Unexpected phone number",
>>>>>>> a531e45f
        "expected" : {
          "method": "POST",
          "path": "/",
          "query": "",
          "headers": {"Content-Type": "application/json"},
          "body": {
            "alligator":{
<<<<<<< HEAD
              "feet": 4
=======
              "name": "Mary"
>>>>>>> a531e45f
            }
          }
        },
        "actual": {
          "method": "POST",
          "path": "/",
          "query": "",
          "headers": {"Content-Type": "application/json"},
          "body": {
            "alligator":{
<<<<<<< HEAD
              "feet": "4"
=======
              "name": "Mary",
              "phoneNumber": "12345678"
>>>>>>> a531e45f
            }
          }
        }
      }
    "#).unwrap();

    let expected = Request::from_json(&pact.find("expected").unwrap(), &PactSpecification::V2);
    println!("{:?}", expected);
    let actual = Request::from_json(&pact.find("actual").unwrap(), &PactSpecification::V2);
    println!("{:?}", actual);
    let pact_match = pact.find("match").unwrap();
    if pact_match.as_boolean().unwrap() {
       expect!(match_request(expected, actual)).to(be_empty());
    } else {
       expect!(match_request(expected, actual)).to_not(be_empty());
    }
}

#[test]
<<<<<<< HEAD
fn string_found_in_array_when_number_expected() {
=======
fn unexpected_key_with_null_value() {
>>>>>>> a531e45f
    env_logger::init().unwrap_or(());
    let pact = Json::from_str(r#"
      {
        "match": false,
<<<<<<< HEAD
        "comment": "Favourite Numbers expected to be numbers, but 2 is a string",
=======
        "comment": "Unexpected phone number with null value",
>>>>>>> a531e45f
        "expected" : {
          "method": "POST",
          "path": "/",
          "query": "",
          "headers": {"Content-Type": "application/json"},
          "body": {
            "alligator":{
<<<<<<< HEAD
              "favouriteNumbers": [1,2,3]
=======
              "name": "Mary"
>>>>>>> a531e45f
            }
          }
        },
        "actual": {
          "method": "POST",
          "path": "/",
          "query": "",
          "headers": {"Content-Type": "application/json"},
          "body": {
            "alligator":{
<<<<<<< HEAD
              "favouriteNumbers": [1,"2",3]
=======
              "name": "Mary",
              "phoneNumber": null
>>>>>>> a531e45f
            }
          }
        }
      }
    "#).unwrap();

    let expected = Request::from_json(&pact.find("expected").unwrap(), &PactSpecification::V2);
    println!("{:?}", expected);
    let actual = Request::from_json(&pact.find("actual").unwrap(), &PactSpecification::V2);
    println!("{:?}", actual);
    let pact_match = pact.find("match").unwrap();
    if pact_match.as_boolean().unwrap() {
       expect!(match_request(expected, actual)).to(be_empty());
    } else {
       expect!(match_request(expected, actual)).to_not(be_empty());
    }
}

#[test]
<<<<<<< HEAD
fn unexpected_index_with_missing_value_xml() {
=======
fn value_found_in_array_when_empty_expected_xml() {
>>>>>>> a531e45f
    env_logger::init().unwrap_or(());
    let pact = Json::from_str(r#"
      {
        "match": false,
<<<<<<< HEAD
        "comment": "XML Unexpected favourite colour with empty value",
=======
        "comment": "XML Favourite numbers expected to be strings found an empty value",
>>>>>>> a531e45f
        "expected" : {
          "method": "POST",
          "path": "/",
          "query": "",
          "headers": {"Content-Type": "application/xml"},
<<<<<<< HEAD
          "body": "<?xml version=\"1.0\" encoding=\"UTF-8\"?><alligator><favouriteColours><favouriteColour>red</favouriteColour><favouriteColour>blue</favouriteColour></favouriteColours></alligator>"
=======
          "body": "<?xml version=\"1.0\" encoding=\"UTF-8\"?><alligator><favouriteNumbers><favouriteNumber>1</favouriteNumber><favouriteNumber>2</favouriteNumber><favouriteNumber>3</favouriteNumber></favouriteNumbers></alligator>"
>>>>>>> a531e45f
        },
        "actual": {
          "method": "POST",
          "path": "/",
          "query": "",
          "headers": {"Content-Type": "application/xml"},
<<<<<<< HEAD
          "body": "<?xml version=\"1.0\" encoding=\"UTF-8\"?><alligator><favouriteColours><favouriteColour>red</favouriteColour><favouriteColour>blue</favouriteColour><favouriteColour></favouriteColour></favouriteColours></alligator>"
=======
          "body": "<?xml version=\"1.0\" encoding=\"UTF-8\"?><alligator><favouriteNumbers><favouriteNumber>1</favouriteNumber><favouriteNumber></favouriteNumber><favouriteNumber>3</favouriteNumber></favouriteNumbers></alligator>"
>>>>>>> a531e45f
        }
      }
    "#).unwrap();

    let expected = Request::from_json(&pact.find("expected").unwrap(), &PactSpecification::V2);
    println!("{:?}", expected);
    let actual = Request::from_json(&pact.find("actual").unwrap(), &PactSpecification::V2);
    println!("{:?}", actual);
    let pact_match = pact.find("match").unwrap();
    if pact_match.as_boolean().unwrap() {
       expect!(match_request(expected, actual)).to(be_empty());
    } else {
       expect!(match_request(expected, actual)).to_not(be_empty());
    }
}

#[test]
<<<<<<< HEAD
fn unexpected_index_with_non_empty_value_xml() {
    env_logger::init().unwrap_or(());
    let pact = Json::from_str(r#"
      {
        "match": false,
        "comment": "XML Unexpected favourite colour",
=======
fn empty_body_no_content_type() {
    env_logger::init().unwrap_or(());
    let pact = Json::from_str(r#"
      {
        "match": true,
        "comment": "Empty body, no content-type",
>>>>>>> a531e45f
        "expected" : {
          "method": "POST",
          "path": "/",
          "query": "",
<<<<<<< HEAD
          "headers": {"Content-Type": "application/xml"},
          "body": "<?xml version=\"1.0\" encoding=\"UTF-8\"?><alligator><favouriteColours><favouriteColour>red</favouriteColour><favouriteColour>blue</favouriteColour></favouriteColours></alligator>"
=======
          "body": ""
>>>>>>> a531e45f
        },
        "actual": {
          "method": "POST",
          "path": "/",
          "query": "",
<<<<<<< HEAD
          "headers": {"Content-Type": "application/xml"},
          "body": "<?xml version=\"1.0\" encoding=\"UTF-8\"?><alligator><favouriteColours><favouriteColour>red</favouriteColour><favouriteColour>blue</favouriteColour><favouriteColour>taupe</favouriteColour></favouriteColours></alligator>"
=======
          "headers": {"Content-Type": "application/json"},
          "body": ""
>>>>>>> a531e45f
        }
      }
    "#).unwrap();

    let expected = Request::from_json(&pact.find("expected").unwrap(), &PactSpecification::V2);
    println!("{:?}", expected);
    let actual = Request::from_json(&pact.find("actual").unwrap(), &PactSpecification::V2);
    println!("{:?}", actual);
    let pact_match = pact.find("match").unwrap();
    if pact_match.as_boolean().unwrap() {
       expect!(match_request(expected, actual)).to(be_empty());
    } else {
       expect!(match_request(expected, actual)).to_not(be_empty());
    }
}

#[test]
<<<<<<< HEAD
fn unexpected_index_with_not_null_value() {
    env_logger::init().unwrap_or(());
    let pact = Json::from_str(r#"
      {
        "match": false,
        "comment": "Unexpected favourite colour",
=======
fn empty_body() {
    env_logger::init().unwrap_or(());
    let pact = Json::from_str(r#"
      {
        "match": true,
        "comment": "Empty body",
>>>>>>> a531e45f
        "expected" : {
          "method": "POST",
          "path": "/",
          "query": "",
          "headers": {"Content-Type": "application/json"},
<<<<<<< HEAD
          "body": {
            "alligator":{
              "favouriteColours": ["red","blue"]
            }
          }
=======
          "body": ""
>>>>>>> a531e45f
        },
        "actual": {
          "method": "POST",
          "path": "/",
          "query": "",
          "headers": {"Content-Type": "application/json"},
<<<<<<< HEAD
          "body": {
            "alligator":{
              "favouriteColours": ["red","blue","taupe"]
            }
          }
=======
          "body": ""
>>>>>>> a531e45f
        }
      }
    "#).unwrap();

    let expected = Request::from_json(&pact.find("expected").unwrap(), &PactSpecification::V2);
    println!("{:?}", expected);
    let actual = Request::from_json(&pact.find("actual").unwrap(), &PactSpecification::V2);
    println!("{:?}", actual);
    let pact_match = pact.find("match").unwrap();
    if pact_match.as_boolean().unwrap() {
       expect!(match_request(expected, actual)).to(be_empty());
    } else {
       expect!(match_request(expected, actual)).to_not(be_empty());
    }
}

#[test]
<<<<<<< HEAD
fn unexpected_index_with_null_value() {
    env_logger::init().unwrap_or(());
    let pact = Json::from_str(r#"
      {
        "match": false,
        "comment": "Unexpected favourite colour with null value",
=======
fn missing_body_found_when_empty_expected() {
    env_logger::init().unwrap_or(());
    let pact = Json::from_str(r#"
      {
        "match": true,
        "comment": "Missing body found, when an empty body was expected",
>>>>>>> a531e45f
        "expected" : {
          "method": "POST",
          "path": "/",
          "query": "",
<<<<<<< HEAD
          "headers": {"Content-Type": "application/json"},
          "body": {
            "alligator":{
              "favouriteColours": ["red","blue"]
            }
          }
=======
          "body": null
>>>>>>> a531e45f
        },
        "actual": {
          "method": "POST",
          "path": "/",
<<<<<<< HEAD
          "query": "",
          "headers": {"Content-Type": "application/json"},
          "body": {
            "alligator":{
              "favouriteColours": ["red","blue", null]
            }
          }
=======
          "query": ""
>>>>>>> a531e45f
        }
      }
    "#).unwrap();

    let expected = Request::from_json(&pact.find("expected").unwrap(), &PactSpecification::V2);
    println!("{:?}", expected);
    let actual = Request::from_json(&pact.find("actual").unwrap(), &PactSpecification::V2);
    println!("{:?}", actual);
    let pact_match = pact.find("match").unwrap();
    if pact_match.as_boolean().unwrap() {
       expect!(match_request(expected, actual)).to(be_empty());
    } else {
       expect!(match_request(expected, actual)).to_not(be_empty());
    }
}

#[test]
<<<<<<< HEAD
fn unexpected_key_with_empty_value_xml() {
    env_logger::init().unwrap_or(());
    let pact = Json::from_str(r#"
      {
        "match": false,
        "comment": "XML Unexpected phone number with empty value",
        "expected" : {
          "method": "POST",
          "path": "/",
          "query": "",
          "headers": {"Content-Type": "application/xml"},
          "body": "<?xml version=\"1.0\" encoding=\"UTF-8\"?><alligator name=\"Mary\"/>"
=======
fn missing_body_no_content_type() {
    env_logger::init().unwrap_or(());
    let pact = Json::from_str(r#"
      {
        "match": true,
        "comment": "Missing body, no content-type",
        "expected" : {
          "method": "POST",
          "path": "/",
          "query": ""
>>>>>>> a531e45f
        },
        "actual": {
          "method": "POST",
          "path": "/",
          "query": "",
<<<<<<< HEAD
          "headers": {"Content-Type": "application/xml"},
          "body": "<?xml version=\"1.0\" encoding=\"UTF-8\"?><alligator name=\"Mary\" phoneNumber=\"\"/>"
=======
          "headers": {"Content-Type": "application/json"},
          "body": {
            "alligator": {
              "age": 3
            }
          }
>>>>>>> a531e45f
        }
      }
    "#).unwrap();

    let expected = Request::from_json(&pact.find("expected").unwrap(), &PactSpecification::V2);
    println!("{:?}", expected);
    let actual = Request::from_json(&pact.find("actual").unwrap(), &PactSpecification::V2);
    println!("{:?}", actual);
    let pact_match = pact.find("match").unwrap();
    if pact_match.as_boolean().unwrap() {
       expect!(match_request(expected, actual)).to(be_empty());
    } else {
       expect!(match_request(expected, actual)).to_not(be_empty());
    }
}

#[test]
<<<<<<< HEAD
fn unexpected_key_with_non_empty_value_xml() {
    env_logger::init().unwrap_or(());
    let pact = Json::from_str(r#"
      {
        "match": false,
        "comment": "XML Unexpected phone number",
=======
fn missing_body() {
    env_logger::init().unwrap_or(());
    let pact = Json::from_str(r#"
      {
        "match": true,
        "comment": "Missing body",
>>>>>>> a531e45f
        "expected" : {
          "method": "POST",
          "path": "/",
          "query": "",
          "headers": {"Content-Type": "application/json"}
        },
        "actual": {
          "method": "POST",
          "path": "/",
          "query": "",
<<<<<<< HEAD
          "headers": {"Content-Type": "application/xml"},
          "body": "<?xml version=\"1.0\" encoding=\"UTF-8\"?><alligator name=\"Mary\" phoneNumber=\"12345678\"/>"
=======
          "headers": {"Content-Type": "application/json"},
          "body": {
            "alligator": {
              "age": 3
            }
          }
>>>>>>> a531e45f
        }
      }
    "#).unwrap();

    let expected = Request::from_json(&pact.find("expected").unwrap(), &PactSpecification::V2);
    println!("{:?}", expected);
    let actual = Request::from_json(&pact.find("actual").unwrap(), &PactSpecification::V2);
    println!("{:?}", actual);
    let pact_match = pact.find("match").unwrap();
    if pact_match.as_boolean().unwrap() {
       expect!(match_request(expected, actual)).to(be_empty());
    } else {
       expect!(match_request(expected, actual)).to_not(be_empty());
    }
}

#[test]
<<<<<<< HEAD
fn unexpected_key_with_not_null_value() {
=======
fn non_empty_body_found_when_empty_expected() {
>>>>>>> a531e45f
    env_logger::init().unwrap_or(());
    let pact = Json::from_str(r#"
      {
        "match": false,
<<<<<<< HEAD
        "comment": "Unexpected phone number",
=======
        "comment": "Non empty body found, when an empty body was expected",
>>>>>>> a531e45f
        "expected" : {
          "method": "POST",
          "path": "/",
          "query": "",
          "headers": {"Content-Type": "application/json"},
<<<<<<< HEAD
          "body": {
            "alligator":{
              "name": "Mary"
            }
          }
=======
          "body": null
>>>>>>> a531e45f
        },
        "actual": {
          "method": "POST",
          "path": "/",
          "query": "",
          "headers": {"Content-Type": "application/json"},
          "body": {
<<<<<<< HEAD
            "alligator":{
              "name": "Mary",
              "phoneNumber": "12345678"
=======
            "alligator": {
              "age": 3
>>>>>>> a531e45f
            }
          }
        }
      }
    "#).unwrap();

    let expected = Request::from_json(&pact.find("expected").unwrap(), &PactSpecification::V2);
    println!("{:?}", expected);
    let actual = Request::from_json(&pact.find("actual").unwrap(), &PactSpecification::V2);
    println!("{:?}", actual);
    let pact_match = pact.find("match").unwrap();
    if pact_match.as_boolean().unwrap() {
       expect!(match_request(expected, actual)).to(be_empty());
    } else {
       expect!(match_request(expected, actual)).to_not(be_empty());
    }
}

#[test]
<<<<<<< HEAD
fn unexpected_key_with_null_value() {
    env_logger::init().unwrap_or(());
    let pact = Json::from_str(r#"
      {
        "match": false,
        "comment": "Unexpected phone number with null value",
=======
fn null_body_no_content_type() {
    env_logger::init().unwrap_or(());
    let pact = Json::from_str(r#"
      {
        "match": true,
        "comment": "NULL body, no content-type",
>>>>>>> a531e45f
        "expected" : {
          "method": "POST",
          "path": "/",
          "query": "",
<<<<<<< HEAD
          "headers": {"Content-Type": "application/json"},
          "body": {
            "alligator":{
              "name": "Mary"
            }
          }
=======
          "body": null
>>>>>>> a531e45f
        },
        "actual": {
          "method": "POST",
          "path": "/",
          "query": "",
          "headers": {"Content-Type": "application/json"},
<<<<<<< HEAD
          "body": {
            "alligator":{
              "name": "Mary",
              "phoneNumber": null
            }
          }
=======
          "body": null
>>>>>>> a531e45f
        }
      }
    "#).unwrap();

    let expected = Request::from_json(&pact.find("expected").unwrap(), &PactSpecification::V2);
    println!("{:?}", expected);
    let actual = Request::from_json(&pact.find("actual").unwrap(), &PactSpecification::V2);
    println!("{:?}", actual);
    let pact_match = pact.find("match").unwrap();
    if pact_match.as_boolean().unwrap() {
       expect!(match_request(expected, actual)).to(be_empty());
    } else {
       expect!(match_request(expected, actual)).to_not(be_empty());
    }
}

#[test]
<<<<<<< HEAD
fn value_found_in_array_when_empty_expected_xml() {
    env_logger::init().unwrap_or(());
    let pact = Json::from_str(r#"
      {
        "match": false,
        "comment": "XML Favourite numbers expected to be strings found an empty value",
=======
fn null_body() {
    env_logger::init().unwrap_or(());
    let pact = Json::from_str(r#"
      {
        "match": true,
        "comment": "NULL body",
>>>>>>> a531e45f
        "expected" : {
          "method": "POST",
          "path": "/",
          "query": "",
<<<<<<< HEAD
          "headers": {"Content-Type": "application/xml"},
          "body": "<?xml version=\"1.0\" encoding=\"UTF-8\"?><alligator><favouriteNumbers><favouriteNumber>1</favouriteNumber><favouriteNumber>2</favouriteNumber><favouriteNumber>3</favouriteNumber></favouriteNumbers></alligator>"
=======
          "headers": {"Content-Type": "application/json"},
          "body": null
>>>>>>> a531e45f
        },
        "actual": {
          "method": "POST",
          "path": "/",
          "query": "",
<<<<<<< HEAD
          "headers": {"Content-Type": "application/xml"},
          "body": "<?xml version=\"1.0\" encoding=\"UTF-8\"?><alligator><favouriteNumbers><favouriteNumber>1</favouriteNumber><favouriteNumber></favouriteNumber><favouriteNumber>3</favouriteNumber></favouriteNumbers></alligator>"
=======
          "headers": {"Content-Type": "application/json"},
          "body": null
>>>>>>> a531e45f
        }
      }
    "#).unwrap();

    let expected = Request::from_json(&pact.find("expected").unwrap(), &PactSpecification::V2);
    println!("{:?}", expected);
    let actual = Request::from_json(&pact.find("actual").unwrap(), &PactSpecification::V2);
    println!("{:?}", actual);
    let pact_match = pact.find("match").unwrap();
    if pact_match.as_boolean().unwrap() {
       expect!(match_request(expected, actual)).to(be_empty());
    } else {
       expect!(match_request(expected, actual)).to_not(be_empty());
    }
}<|MERGE_RESOLUTION|>--- conflicted
+++ resolved
@@ -11,19 +11,6 @@
 
 #[test]
 fn array_at_top_level_xml() {
-<<<<<<< HEAD
-    env_logger::init().unwrap_or(());
-    let pact = Json::from_str(r#"
-      {
-        "match": true,
-        "comment": "XML top level array matches",
-        "expected": {
-          "method": "POST",
-          "path": "/",
-          "query": "",
-          "headers": {"Content-Type": "application/xml"},
-          "body": "<?xml version=\"1.0\" encoding=\"UTF-8\"?><people><rogger dob=\"06/10/2015\" name=\"Rogger the Dogger\" id=\"1014753708\" timestamp=\"2015-06-10T20:41:37\"/><cat dob=\"06/10/2015\" name=\"Cat in the Hat\" id=\"8858030303\" timestamp=\"2015-06-10T20:41:37\"/></people>"
-=======
     env_logger::init().unwrap_or(());
     let pact = Json::from_str(r#"
       {
@@ -261,16 +248,11 @@
               }
             ]
           }
->>>>>>> a531e45f
-        },
-        "actual": {
-          "method": "POST",
-          "path": "/",
-          "query": "",
-<<<<<<< HEAD
-          "headers": {"Content-Type": "application/xml"},
-          "body": "<?xml version=\"1.0\" encoding=\"UTF-8\"?><people><rogger dob=\"06/10/2015\" name=\"Rogger the Dogger\" id=\"1014753708\" timestamp=\"2015-06-10T20:41:37\"/><cat dob=\"06/10/2015\" name=\"Cat in the Hat\" id=\"8858030303\" timestamp=\"2015-06-10T20:41:37\"/></people>"
-=======
+        },
+        "actual": {
+          "method": "POST",
+          "path": "/",
+          "query": "",
           "headers": {"Content-Type": "application/json"},
           "body": {
             "animals": [
@@ -279,27 +261,23 @@
               }
             ]
           }
->>>>>>> a531e45f
-        }
-      }
-    "#).unwrap();
-
-    let expected = Request::from_json(&pact.find("expected").unwrap(), &PactSpecification::V2);
-    println!("{:?}", expected);
-    let actual = Request::from_json(&pact.find("actual").unwrap(), &PactSpecification::V2);
-    println!("{:?}", actual);
-    let pact_match = pact.find("match").unwrap();
-    if pact_match.as_boolean().unwrap() {
-       expect!(match_request(expected, actual)).to(be_empty());
-    } else {
-       expect!(match_request(expected, actual)).to_not(be_empty());
-    }
-}
-
-#[test]
-<<<<<<< HEAD
-fn array_at_top_level() {
-=======
+        }
+      }
+    "#).unwrap();
+
+    let expected = Request::from_json(&pact.find("expected").unwrap(), &PactSpecification::V2);
+    println!("{:?}", expected);
+    let actual = Request::from_json(&pact.find("actual").unwrap(), &PactSpecification::V2);
+    println!("{:?}", actual);
+    let pact_match = pact.find("match").unwrap();
+    if pact_match.as_boolean().unwrap() {
+       expect!(match_request(expected, actual)).to(be_empty());
+    } else {
+       expect!(match_request(expected, actual)).to_not(be_empty());
+    }
+}
+
+#[test]
 fn array_with_at_least_one_element_matching_by_example_xml() {
     env_logger::init().unwrap_or(());
     let pact = Json::from_str(r#"
@@ -342,33 +320,16 @@
 
 #[test]
 fn array_with_at_least_one_element_matching_by_example() {
->>>>>>> a531e45f
     env_logger::init().unwrap_or(());
     let pact = Json::from_str(r#"
       {
         "match": true,
-        "comment": "top level array matches",
-        "expected": {
-          "method": "POST",
-          "path": "/",
-          "query": "",
-          "headers": {"Content-Type": "application/json"},
-<<<<<<< HEAD
-          "body": [
-            {
-              "dob": "06/10/2015",
-              "name": "Rogger the Dogger",
-              "id": 1014753708,
-              "timestamp": "2015-06-10T20:41:37"
-            },
-            {
-              "dob": "06/10/2015",
-              "name": "Cat in the Hat",
-              "id": 8858030303,
-              "timestamp": "2015-06-10T20:41:37"
-            }
-          ]
-=======
+        "comment": "Types and regular expressions match",
+        "expected" : {
+          "method": "POST",
+          "path": "/",
+          "query": "",
+          "headers": {"Content-Type": "application/json"},
           "matchingRules": {
             "$.body.animals": {"min": 1, "match": "type"},
             "$.body.animals[*].*": {"match": "type"}
@@ -495,29 +456,12 @@
               }
             ]
           }
->>>>>>> a531e45f
-        },
-        "actual": {
-          "method": "POST",
-          "path": "/",
-          "query": "",
-          "headers": {"Content-Type": "application/json"},
-<<<<<<< HEAD
-          "body": [
-            {
-              "dob": "06/10/2015",
-              "name": "Rogger the Dogger",
-              "id": 1014753708,
-              "timestamp": "2015-06-10T20:41:37"
-            },
-            {
-              "dob": "06/10/2015",
-              "name": "Cat in the Hat",
-              "id": 8858030303,
-              "timestamp": "2015-06-10T20:41:37"
-            }
-          ]
-=======
+        },
+        "actual": {
+          "method": "POST",
+          "path": "/",
+          "query": "",
+          "headers": {"Content-Type": "application/json"},
           "body": {
             "animals": [
               {
@@ -526,509 +470,38 @@
               }
             ]
           }
->>>>>>> a531e45f
-        }
-      }
-    "#).unwrap();
-
-    let expected = Request::from_json(&pact.find("expected").unwrap(), &PactSpecification::V2);
-    println!("{:?}", expected);
-    let actual = Request::from_json(&pact.find("actual").unwrap(), &PactSpecification::V2);
-    println!("{:?}", actual);
-    let pact_match = pact.find("match").unwrap();
-    if pact_match.as_boolean().unwrap() {
-       expect!(match_request(expected, actual)).to(be_empty());
-    } else {
-       expect!(match_request(expected, actual)).to_not(be_empty());
-    }
-}
-
-#[test]
-fn array_in_different_order_xml() {
-    env_logger::init().unwrap_or(());
-    let pact = Json::from_str(r#"
-      {
-        "match": false,
-        "comment": "XML Favourite colours in wrong order",
-        "expected" : {
-          "method": "POST",
-          "path": "/",
-          "query": "",
-          "headers": {"Content-Type": "application/xml"},
-          "body": "<?xml version=\"1.0\" encoding=\"UTF-8\"?><alligator><favouriteColours><favouriteColour>red</favouriteColour><favouriteColour>blue</favouriteColour></favouriteColours></alligator>"
-        },
-        "actual": {
-          "method": "POST",
-          "path": "/",
-          "query": "",
-          "headers": {"Content-Type": "application/xml"},
-          "body": "<?xml version=\"1.0\" encoding=\"UTF-8\"?><alligator><favouriteColours><favouriteColour>blue</favouriteColour><favouriteColour>red</favouriteColour></favouriteColours></alligator>"
-        }
-      }
-    "#).unwrap();
-
-    let expected = Request::from_json(&pact.find("expected").unwrap(), &PactSpecification::V2);
-    println!("{:?}", expected);
-    let actual = Request::from_json(&pact.find("actual").unwrap(), &PactSpecification::V2);
-    println!("{:?}", actual);
-    let pact_match = pact.find("match").unwrap();
-    if pact_match.as_boolean().unwrap() {
-       expect!(match_request(expected, actual)).to(be_empty());
-    } else {
-       expect!(match_request(expected, actual)).to_not(be_empty());
-    }
-}
-
-#[test]
-<<<<<<< HEAD
-fn array_in_different_order() {
-    env_logger::init().unwrap_or(());
-    let pact = Json::from_str(r#"
-      {
-        "match": false,
-        "comment": "Favourite colours in wrong order",
-=======
-fn array_with_regular_expression_in_element_xml() {
+        }
+      }
+    "#).unwrap();
+
+    let expected = Request::from_json(&pact.find("expected").unwrap(), &PactSpecification::V2);
+    println!("{:?}", expected);
+    let actual = Request::from_json(&pact.find("actual").unwrap(), &PactSpecification::V2);
+    println!("{:?}", actual);
+    let pact_match = pact.find("match").unwrap();
+    if pact_match.as_boolean().unwrap() {
+       expect!(match_request(expected, actual)).to(be_empty());
+    } else {
+       expect!(match_request(expected, actual)).to_not(be_empty());
+    }
+}
+
+#[test]
+fn array_with_nested_array_that_matches() {
     env_logger::init().unwrap_or(());
     let pact = Json::from_str(r#"
       {
         "match": true,
-        "comment": "XML Types and regular expressions match",
->>>>>>> a531e45f
-        "expected" : {
-          "method": "POST",
-          "path": "/",
-          "query": "",
-<<<<<<< HEAD
-          "headers": {"Content-Type": "application/json"},
-          "body": {
-            "alligator":{
-              "favouriteColours": ["red","blue"]
-            }
-          }
-=======
-          "headers": {"Content-Type": "application/xml"},
-          "matchingRules": {
-            "$.body.animals": {"min": 1, "match": "type"},
-            "$.body.animals[0]": {"match": "type"},
-            "$.body.animals[1]": {"match": "type"},
-            "$.body.animals[*]['@phoneNumber']": {"match": "regex", "regex": "\\d+"}
-          },
-          "body": "<?xml version=\"1.0\" encoding=\"UTF-8\"?><animals><alligator phoneNumber=\"0415674567\"/></animals>"
->>>>>>> a531e45f
-        },
-        "actual": {
-          "method": "POST",
-          "path": "/",
-          "query": "",
-<<<<<<< HEAD
-          "headers": {"Content-Type": "application/json"},
-          "body": {
-            "alligator":{
-              "favouriteColours": ["blue", "red"]
-            }
-          }
-=======
-          "headers": {"Content-Type": "application/xml"},
-          "body": "<?xml version=\"1.0\" encoding=\"UTF-8\"?><animals><alligator phoneNumber=\"333\"/><alligator phoneNumber=\"983479823479283478923\"/></animals>"
->>>>>>> a531e45f
-        }
-      }
-    "#).unwrap();
-
-    let expected = Request::from_json(&pact.find("expected").unwrap(), &PactSpecification::V2);
-    println!("{:?}", expected);
-    let actual = Request::from_json(&pact.find("actual").unwrap(), &PactSpecification::V2);
-    println!("{:?}", actual);
-    let pact_match = pact.find("match").unwrap();
-    if pact_match.as_boolean().unwrap() {
-       expect!(match_request(expected, actual)).to(be_empty());
-    } else {
-       expect!(match_request(expected, actual)).to_not(be_empty());
-    }
-}
-
-#[test]
-<<<<<<< HEAD
-fn array_size_less_than_required_xml() {
-    env_logger::init().unwrap_or(());
-    let pact = Json::from_str(r#"
-      {
-        "match": false,
-        "comment": "XML Array must have at least 2 elements",
-=======
-fn array_with_regular_expression_in_element() {
-    env_logger::init().unwrap_or(());
-    let pact = Json::from_str(r#"
-      {
-        "match": true,
-        "comment": "Types and regular expressions match",
->>>>>>> a531e45f
-        "expected" : {
-          "method": "POST",
-          "path": "/",
-          "query": "",
-          "headers": {"Content-Type": "application/xml"},
-          "matchingRules": {
-<<<<<<< HEAD
-            "$.body.animals": {"min": 2}
-          },
-          "body": "<?xml version=\"1.0\" encoding=\"UTF-8\"?><animals><alligator name=\"Mary\"/></animals>"
-=======
-            "$.body.animals": {"min": 1, "match": "type"},
-            "$.body.animals[*].*": {"match": "type"},
-            "$.body.animals[*].phoneNumber": {"match": "regex", "regex": "\\d+"}
-          },
-          "body": {
-            "animals": [
-              {
-                "phoneNumber": "0415674567"
-              }
-            ]
-          }
->>>>>>> a531e45f
-        },
-        "actual": {
-          "method": "POST",
-          "path": "/",
-          "query": "",
-<<<<<<< HEAD
-          "headers": {"Content-Type": "application/xml"},
-          "body": "<?xml version=\"1.0\" encoding=\"UTF-8\"?><animals><alligator name=\"Mary\"/></animals>"
-=======
-          "headers": {"Content-Type": "application/json"},
-          "body": {
-            "animals": [
-              {
-                "phoneNumber": "333"
-              },{
-                "phoneNumber": "983479823479283478923"
-              }
-            ]
-          }
->>>>>>> a531e45f
-        }
-      }
-    "#).unwrap();
-
-    let expected = Request::from_json(&pact.find("expected").unwrap(), &PactSpecification::V2);
-    println!("{:?}", expected);
-    let actual = Request::from_json(&pact.find("actual").unwrap(), &PactSpecification::V2);
-    println!("{:?}", actual);
-    let pact_match = pact.find("match").unwrap();
-    if pact_match.as_boolean().unwrap() {
-       expect!(match_request(expected, actual)).to(be_empty());
-    } else {
-       expect!(match_request(expected, actual)).to_not(be_empty());
-    }
-}
-
-#[test]
-<<<<<<< HEAD
-fn array_size_less_than_required() {
-=======
-fn array_with_regular_expression_that_does_not_match_in_element_xml() {
->>>>>>> a531e45f
-    env_logger::init().unwrap_or(());
-    let pact = Json::from_str(r#"
-      {
-        "match": false,
-<<<<<<< HEAD
-        "comment": "Array must have at least 2 elements",
-=======
-        "comment": "Types and regular expressions match",
->>>>>>> a531e45f
-        "expected" : {
-          "method": "POST",
-          "path": "/",
-          "query": "",
-<<<<<<< HEAD
-          "headers": {"Content-Type": "application/json"},
-          "matchingRules": {
-            "$.body.animals": {"min": 2}
-          },
-          "body": {
-            "animals": [
-              {
-                "name" : "Fred"
-              }
-            ]
-          }
-=======
-          "headers": {"Content-Type": "application/xml"},
-          "matchingRules": {
-            "$.body.animals": {"min": 1, "match": "type"},
-            "$.body.animals.0": {"match": "type"},
-            "$.body.animals.1": {"match": "type"},
-            "$.body.animals[*].alligator['@phoneNumber']": {"match": "regex", "regex": "\\d+"}
-          },
-          "body": "<?xml version=\"1.0\" encoding=\"UTF-8\"?><animals><alligator phoneNumber=\"0415674567\"/></animals>"
->>>>>>> a531e45f
-        },
-        "actual": {
-          "method": "POST",
-          "path": "/",
-          "query": "",
-<<<<<<< HEAD
-          "headers": {"Content-Type": "application/json"},
-          "body": {
-            "animals": [
-              {
-                "name" : "Fred"
-              }
-            ]
-          }
-=======
-          "headers": {"Content-Type": "application/xml"},
-          "body": "<?xml version=\"1.0\" encoding=\"UTF-8\"?><animals><alligator phoneNumber=\"123\"/><alligator phoneNumber=\"abc\"/></animals>"
->>>>>>> a531e45f
-        }
-      }
-    "#).unwrap();
-
-    let expected = Request::from_json(&pact.find("expected").unwrap(), &PactSpecification::V2);
-    println!("{:?}", expected);
-    let actual = Request::from_json(&pact.find("actual").unwrap(), &PactSpecification::V2);
-    println!("{:?}", actual);
-    let pact_match = pact.find("match").unwrap();
-    if pact_match.as_boolean().unwrap() {
-       expect!(match_request(expected, actual)).to(be_empty());
-    } else {
-       expect!(match_request(expected, actual)).to_not(be_empty());
-    }
-}
-
-#[test]
-<<<<<<< HEAD
-fn array_with_at_least_one_element_matching_by_example_xml() {
-    env_logger::init().unwrap_or(());
-    let pact = Json::from_str(r#"
-      {
-        "match": true,
-        "comment": "XML Tag with at least one element match",
-=======
-fn array_with_regular_expression_that_does_not_match_in_element() {
-    env_logger::init().unwrap_or(());
-    let pact = Json::from_str(r#"
-      {
-        "match": false,
-        "comment": "Types and regular expressions match",
->>>>>>> a531e45f
-        "expected" : {
-          "method": "POST",
-          "path": "/",
-          "query": "",
-<<<<<<< HEAD
-          "headers": {"Content-Type": "application/xml"},
-          "matchingRules": {
-            "$.body.animals": {"min": 1, "match": "type"},
-            "$.body.animals[0]": {"match": "type"},
-            "$.body.animals[1]": {"match": "type"}
-          },
-          "body": "<?xml version=\"1.0\" encoding=\"UTF-8\"?><animals><alligator name=\"Fred\"/></animals>"
-=======
+        "comment": "Nested arrays match",
+        "expected" : {
+          "method": "POST",
+          "path": "/",
+          "query": "",
           "headers": {"Content-Type": "application/json"},
           "matchingRules": {
             "$.body.animals": {"min": 1, "match": "type"},
             "$.body.animals[*].*": {"match": "type"},
-            "$.body.animals[*].phoneNumber": {"match": "regex", "regex": "\\d+"}
-          },
-          "body": {
-            "animals": [
-              {
-                "phoneNumber": "0415674567"
-              }
-            ]
-          }
->>>>>>> a531e45f
-        },
-        "actual": {
-          "method": "POST",
-          "path": "/",
-          "query": "",
-<<<<<<< HEAD
-          "headers": {"Content-Type": "application/xml"},
-          "body": "<?xml version=\"1.0\" encoding=\"UTF-8\"?><animals><alligator name=\"Mary\"/><alligator name=\"Susan\"/></animals>"
-=======
-          "headers": {"Content-Type": "application/json"},
-          "body": {
-            "animals": [
-              {
-                "phoneNumber": "333"
-              },{
-                "phoneNumber": "abc"
-              }
-            ]
-          }
->>>>>>> a531e45f
-        }
-      }
-    "#).unwrap();
-
-    let expected = Request::from_json(&pact.find("expected").unwrap(), &PactSpecification::V2);
-    println!("{:?}", expected);
-    let actual = Request::from_json(&pact.find("actual").unwrap(), &PactSpecification::V2);
-    println!("{:?}", actual);
-    let pact_match = pact.find("match").unwrap();
-    if pact_match.as_boolean().unwrap() {
-       expect!(match_request(expected, actual)).to(be_empty());
-    } else {
-       expect!(match_request(expected, actual)).to_not(be_empty());
-    }
-}
-
-#[test]
-<<<<<<< HEAD
-fn array_with_at_least_one_element_matching_by_example() {
-    env_logger::init().unwrap_or(());
-    let pact = Json::from_str(r#"
-      {
-        "match": true,
-        "comment": "Types and regular expressions match",
-=======
-fn different_value_found_at_index_xml() {
-    env_logger::init().unwrap_or(());
-    let pact = Json::from_str(r#"
-      {
-        "match": false,
-        "comment": "XML Incorrect favourite colour",
->>>>>>> a531e45f
-        "expected" : {
-          "method": "POST",
-          "path": "/",
-          "query": "",
-<<<<<<< HEAD
-          "headers": {"Content-Type": "application/json"},
-          "matchingRules": {
-            "$.body.animals": {"min": 1, "match": "type"},
-            "$.body.animals[*].*": {"match": "type"}
-          },
-          "body": {
-            "animals": [
-              {
-                "name" : "Fred"
-              }
-            ]
-          }
-=======
-          "headers": {"Content-Type": "application/xml"},
-          "body": "<?xml version=\"1.0\" encoding=\"UTF-8\"?><alligator><favouriteColours><favouriteColour>red</favouriteColour><favouriteColour>blue</favouriteColour></favouriteColours></alligator>"
->>>>>>> a531e45f
-        },
-        "actual": {
-          "method": "POST",
-          "path": "/",
-          "query": "",
-<<<<<<< HEAD
-          "headers": {"Content-Type": "application/json"},
-          "body": {
-            "animals": [
-              {
-                "name" : "Mary"
-              },{
-                "name" : "Susan"
-              }
-            ]
-          }
-=======
-          "headers": {"Content-Type": "application/xml"},
-          "body": "<?xml version=\"1.0\" encoding=\"UTF-8\"?><alligator><favouriteColours><favouriteColour>red</favouriteColour><favouriteColour>taupe</favouriteColour></favouriteColours></alligator>"
->>>>>>> a531e45f
-        }
-      }
-    "#).unwrap();
-
-    let expected = Request::from_json(&pact.find("expected").unwrap(), &PactSpecification::V2);
-    println!("{:?}", expected);
-    let actual = Request::from_json(&pact.find("actual").unwrap(), &PactSpecification::V2);
-    println!("{:?}", actual);
-    let pact_match = pact.find("match").unwrap();
-    if pact_match.as_boolean().unwrap() {
-       expect!(match_request(expected, actual)).to(be_empty());
-    } else {
-       expect!(match_request(expected, actual)).to_not(be_empty());
-    }
-}
-
-#[test]
-fn array_with_at_least_one_element_not_matching_example_type() {
-    env_logger::init().unwrap_or(());
-    let pact = Json::from_str(r#"
-      {
-        "match": false,
-        "comment": "Wrong type for name key",
-        "expected" : {
-          "method": "POST",
-          "path": "/",
-          "query": "",
-          "headers": {"Content-Type": "application/json"},
-          "matchingRules": {
-            "$.body.animals": {"min": 1, "match": "type"},
-            "$.body.animals[*].*": {"match": "type"}
-          },
-          "body": {
-            "animals": [
-              {
-                "name" : "Fred"
-              }
-            ]
-          }
-        },
-        "actual": {
-          "method": "POST",
-          "path": "/",
-          "query": "",
-          "headers": {"Content-Type": "application/json"},
-          "body": {
-            "animals": [
-              {
-                "name" : "Mary"
-              },{
-                "name" : 1
-              }
-            ]
-          }
-        }
-      }
-    "#).unwrap();
-
-    let expected = Request::from_json(&pact.find("expected").unwrap(), &PactSpecification::V2);
-    println!("{:?}", expected);
-    let actual = Request::from_json(&pact.find("actual").unwrap(), &PactSpecification::V2);
-    println!("{:?}", actual);
-    let pact_match = pact.find("match").unwrap();
-    if pact_match.as_boolean().unwrap() {
-       expect!(match_request(expected, actual)).to(be_empty());
-    } else {
-       expect!(match_request(expected, actual)).to_not(be_empty());
-    }
-}
-
-#[test]
-<<<<<<< HEAD
-fn array_with_nested_array_that_does_not_match() {
-=======
-fn different_value_found_at_key_xml() {
->>>>>>> a531e45f
-    env_logger::init().unwrap_or(());
-    let pact = Json::from_str(r#"
-      {
-        "match": false,
-<<<<<<< HEAD
-        "comment": "Nested arrays do not match, age is wrong type",
-=======
-        "comment": "XML Incorrect value at alligator name",
->>>>>>> a531e45f
-        "expected" : {
-          "method": "POST",
-          "path": "/",
-          "query": "",
-<<<<<<< HEAD
-          "headers": {"Content-Type": "application/json"},
-          "matchingRules": {
-            "$.body.animals": {"min": 1, "match": "type"},
-            "$.body.animals[*].*": {"match": "type"},
-            "$.body.animals[*].children": {"min": 1},
+            "$.body.animals[*].children": {"min": 1, "match": "type"},
             "$.body.animals[*].children[*].*": {"match": "type"}
           },
           "body": {
@@ -1048,71 +521,6 @@
           "method": "POST",
           "path": "/",
           "query": "",
-          "headers": {"Content-Type": "application/json"},
-          "body": {
-            "animals": [
-              {
-                "name" : "Mary",
-                "children": [{"age": "9"}]
-              }
-            ]
-          }
-        }
-      }
-    "#).unwrap();
-
-    let expected = Request::from_json(&pact.find("expected").unwrap(), &PactSpecification::V2);
-    println!("{:?}", expected);
-    let actual = Request::from_json(&pact.find("actual").unwrap(), &PactSpecification::V2);
-    println!("{:?}", actual);
-    let pact_match = pact.find("match").unwrap();
-    if pact_match.as_boolean().unwrap() {
-       expect!(match_request(expected, actual)).to(be_empty());
-    } else {
-       expect!(match_request(expected, actual)).to_not(be_empty());
-    }
-}
-
-#[test]
-fn array_with_nested_array_that_matches() {
-    env_logger::init().unwrap_or(());
-    let pact = Json::from_str(r#"
-      {
-        "match": true,
-        "comment": "Nested arrays match",
-        "expected" : {
-          "method": "POST",
-          "path": "/",
-          "query": "",
-          "headers": {"Content-Type": "application/json"},
-          "matchingRules": {
-            "$.body.animals": {"min": 1, "match": "type"},
-            "$.body.animals[*].*": {"match": "type"},
-            "$.body.animals[*].children": {"min": 1, "match": "type"},
-            "$.body.animals[*].children[*].*": {"match": "type"}
-          },
-          "body": {
-            "animals": [
-              {
-                "name" : "Fred",
-                "children": [
-                  {
-                    "age": 9
-                  }
-                ]
-              }
-            ]
-          }
-=======
-          "headers": {"Content-Type": "application/xml"},
-          "body": "<?xml version=\"1.0\" encoding=\"UTF-8\"?><alligator name=\"Mary\"/>"
->>>>>>> a531e45f
-        },
-        "actual": {
-          "method": "POST",
-          "path": "/",
-          "query": "",
-<<<<<<< HEAD
           "headers": {"Content-Type": "application/json"},
           "body": {
             "animals": [
@@ -1131,47 +539,33 @@
               }
             ]
           }
-=======
-          "headers": {"Content-Type": "application/xml"},
-          "body": "<?xml version=\"1.0\" encoding=\"UTF-8\"?><alligator name=\"Fred\"/>"
->>>>>>> a531e45f
-        }
-      }
-    "#).unwrap();
-
-    let expected = Request::from_json(&pact.find("expected").unwrap(), &PactSpecification::V2);
-    println!("{:?}", expected);
-    let actual = Request::from_json(&pact.find("actual").unwrap(), &PactSpecification::V2);
-    println!("{:?}", actual);
-    let pact_match = pact.find("match").unwrap();
-    if pact_match.as_boolean().unwrap() {
-       expect!(match_request(expected, actual)).to(be_empty());
-    } else {
-       expect!(match_request(expected, actual)).to_not(be_empty());
-    }
-}
-
-#[test]
-<<<<<<< HEAD
+        }
+      }
+    "#).unwrap();
+
+    let expected = Request::from_json(&pact.find("expected").unwrap(), &PactSpecification::V2);
+    println!("{:?}", expected);
+    let actual = Request::from_json(&pact.find("actual").unwrap(), &PactSpecification::V2);
+    println!("{:?}", actual);
+    let pact_match = pact.find("match").unwrap();
+    if pact_match.as_boolean().unwrap() {
+       expect!(match_request(expected, actual)).to(be_empty());
+    } else {
+       expect!(match_request(expected, actual)).to_not(be_empty());
+    }
+}
+
+#[test]
 fn array_with_regular_expression_in_element_xml() {
     env_logger::init().unwrap_or(());
     let pact = Json::from_str(r#"
       {
         "match": true,
         "comment": "XML Types and regular expressions match",
-=======
-fn different_value_found_at_key() {
-    env_logger::init().unwrap_or(());
-    let pact = Json::from_str(r#"
-      {
-        "match": false,
-        "comment": "Incorrect value at alligator name",
->>>>>>> a531e45f
-        "expected" : {
-          "method": "POST",
-          "path": "/",
-          "query": "",
-<<<<<<< HEAD
+        "expected" : {
+          "method": "POST",
+          "path": "/",
+          "query": "",
           "headers": {"Content-Type": "application/xml"},
           "matchingRules": {
             "$.body.animals": {"min": 1, "match": "type"},
@@ -1180,14 +574,6 @@
             "$.body.animals[*]['@phoneNumber']": {"match": "regex", "regex": "\\d+"}
           },
           "body": "<?xml version=\"1.0\" encoding=\"UTF-8\"?><animals><alligator phoneNumber=\"0415674567\"/></animals>"
-=======
-          "headers": {"Content-Type": "application/json"},
-          "body": {
-            "alligator":{
-              "name": "Mary"
-            }
-          }
->>>>>>> a531e45f
         },
         "actual": {
           "method": "POST",
@@ -1212,26 +598,16 @@
 }
 
 #[test]
-<<<<<<< HEAD
 fn array_with_regular_expression_in_element() {
     env_logger::init().unwrap_or(());
     let pact = Json::from_str(r#"
       {
         "match": true,
         "comment": "Types and regular expressions match",
-=======
-fn empty_found_at_key_where_not_empty_expected_xml() {
-    env_logger::init().unwrap_or(());
-    let pact = Json::from_str(r#"
-      {
-        "match": false,
-        "comment": "XML Name should not be empty",
->>>>>>> a531e45f
-        "expected" : {
-          "method": "POST",
-          "path": "/",
-          "query": "",
-<<<<<<< HEAD
+        "expected" : {
+          "method": "POST",
+          "path": "/",
+          "query": "",
           "headers": {"Content-Type": "application/json"},
           "matchingRules": {
             "$.body.animals": {"min": 1, "match": "type"},
@@ -1245,16 +621,11 @@
               }
             ]
           }
-=======
-          "headers": {"Content-Type": "application/xml"},
-          "body": "<?xml version=\"1.0\" encoding=\"UTF-8\"?><alligator name=\"Mary\"/>"
->>>>>>> a531e45f
-        },
-        "actual": {
-          "method": "POST",
-          "path": "/",
-          "query": "",
-<<<<<<< HEAD
+        },
+        "actual": {
+          "method": "POST",
+          "path": "/",
+          "query": "",
           "headers": {"Content-Type": "application/json"},
           "body": {
             "animals": [
@@ -1265,110 +636,77 @@
               }
             ]
           }
-=======
-          "headers": {"Content-Type": "application/xml"},
-          "body": "<?xml version=\"1.0\" encoding=\"UTF-8\"?><alligator name=\"\"/>"
->>>>>>> a531e45f
-        }
-      }
-    "#).unwrap();
-
-    let expected = Request::from_json(&pact.find("expected").unwrap(), &PactSpecification::V2);
-    println!("{:?}", expected);
-    let actual = Request::from_json(&pact.find("actual").unwrap(), &PactSpecification::V2);
-    println!("{:?}", actual);
-    let pact_match = pact.find("match").unwrap();
-    if pact_match.as_boolean().unwrap() {
-       expect!(match_request(expected, actual)).to(be_empty());
-    } else {
-       expect!(match_request(expected, actual)).to_not(be_empty());
-    }
-}
-
-#[test]
-<<<<<<< HEAD
+        }
+      }
+    "#).unwrap();
+
+    let expected = Request::from_json(&pact.find("expected").unwrap(), &PactSpecification::V2);
+    println!("{:?}", expected);
+    let actual = Request::from_json(&pact.find("actual").unwrap(), &PactSpecification::V2);
+    println!("{:?}", actual);
+    let pact_match = pact.find("match").unwrap();
+    if pact_match.as_boolean().unwrap() {
+       expect!(match_request(expected, actual)).to(be_empty());
+    } else {
+       expect!(match_request(expected, actual)).to_not(be_empty());
+    }
+}
+
+#[test]
 fn array_with_regular_expression_that_does_not_match_in_element_xml() {
     env_logger::init().unwrap_or(());
     let pact = Json::from_str(r#"
       {
         "match": false,
         "comment": "Types and regular expressions match",
-=======
-fn matches_with_regex_with_bracket_notation_xml() {
-    env_logger::init().unwrap_or(());
-    let pact = Json::from_str(r#"
-      {
-        "match": true,
-        "comment": "XML Requests match with regex",
->>>>>>> a531e45f
         "expected" : {
           "method": "POST",
           "path": "/",
           "query": "",
           "headers": {"Content-Type": "application/xml"},
           "matchingRules": {
-<<<<<<< HEAD
             "$.body.animals": {"min": 1, "match": "type"},
             "$.body.animals.0": {"match": "type"},
             "$.body.animals.1": {"match": "type"},
             "$.body.animals[*].alligator['@phoneNumber']": {"match": "regex", "regex": "\\d+"}
           },
           "body": "<?xml version=\"1.0\" encoding=\"UTF-8\"?><animals><alligator phoneNumber=\"0415674567\"/></animals>"
-=======
-            "$.body['two']['@str']": {"match": "regex", "regex": "\\w+"}
-          },
-          "body": "<?xml version=\"1.0\" encoding=\"UTF-8\"?><two str=\"jildrdmxddnVzcQZfjCA\"/>"
->>>>>>> a531e45f
-        },
-        "actual": {
-          "method": "POST",
-          "path": "/",
-          "query": "",
-          "headers": {"Content-Type": "application/xml"},
-<<<<<<< HEAD
+        },
+        "actual": {
+          "method": "POST",
+          "path": "/",
+          "query": "",
+          "headers": {"Content-Type": "application/xml"},
           "body": "<?xml version=\"1.0\" encoding=\"UTF-8\"?><animals><alligator phoneNumber=\"123\"/><alligator phoneNumber=\"abc\"/></animals>"
-=======
-          "body": "<?xml version=\"1.0\" encoding=\"UTF-8\"?><two str=\"saldfhksajdhffdskkjh\"/>"
->>>>>>> a531e45f
-        }
-      }
-    "#).unwrap();
-
-    let expected = Request::from_json(&pact.find("expected").unwrap(), &PactSpecification::V2);
-    println!("{:?}", expected);
-    let actual = Request::from_json(&pact.find("actual").unwrap(), &PactSpecification::V2);
-    println!("{:?}", actual);
-    let pact_match = pact.find("match").unwrap();
-    if pact_match.as_boolean().unwrap() {
-       expect!(match_request(expected, actual)).to(be_empty());
-    } else {
-       expect!(match_request(expected, actual)).to_not(be_empty());
-    }
-}
-
-#[test]
-<<<<<<< HEAD
+        }
+      }
+    "#).unwrap();
+
+    let expected = Request::from_json(&pact.find("expected").unwrap(), &PactSpecification::V2);
+    println!("{:?}", expected);
+    let actual = Request::from_json(&pact.find("actual").unwrap(), &PactSpecification::V2);
+    println!("{:?}", actual);
+    let pact_match = pact.find("match").unwrap();
+    if pact_match.as_boolean().unwrap() {
+       expect!(match_request(expected, actual)).to(be_empty());
+    } else {
+       expect!(match_request(expected, actual)).to_not(be_empty());
+    }
+}
+
+#[test]
 fn array_with_regular_expression_that_does_not_match_in_element() {
     env_logger::init().unwrap_or(());
     let pact = Json::from_str(r#"
       {
         "match": false,
         "comment": "Types and regular expressions match",
-=======
-fn matches_with_regex_with_bracket_notation() {
-    env_logger::init().unwrap_or(());
-    let pact = Json::from_str(r#"
-      {
-        "match": true,
-        "comment": "Requests match with regex",
->>>>>>> a531e45f
         "expected" : {
           "method": "POST",
           "path": "/",
           "query": "",
           "headers": {"Content-Type": "application/json"},
           "matchingRules": {
-<<<<<<< HEAD
             "$.body.animals": {"min": 1, "match": "type"},
             "$.body.animals[*].*": {"match": "type"},
             "$.body.animals[*].phoneNumber": {"match": "regex", "regex": "\\d+"}
@@ -1379,23 +717,14 @@
                 "phoneNumber": "0415674567"
               }
             ]
-=======
-            "$.body['2'].str": {"match": "regex", "regex": "\\w+"}
-          },
-          "body": {
-            "2" : {
-              "str" : "jildrdmxddnVzcQZfjCA"
-            }
->>>>>>> a531e45f
-          }
-        },
-        "actual": {
-          "method": "POST",
-          "path": "/",
-          "query": "",
-          "headers": {"Content-Type": "application/json"},
-          "body": {
-<<<<<<< HEAD
+          }
+        },
+        "actual": {
+          "method": "POST",
+          "path": "/",
+          "query": "",
+          "headers": {"Content-Type": "application/json"},
+          "body": {
             "animals": [
               {
                 "phoneNumber": "333"
@@ -1403,102 +732,353 @@
                 "phoneNumber": "abc"
               }
             ]
-=======
+          }
+        }
+      }
+    "#).unwrap();
+
+    let expected = Request::from_json(&pact.find("expected").unwrap(), &PactSpecification::V2);
+    println!("{:?}", expected);
+    let actual = Request::from_json(&pact.find("actual").unwrap(), &PactSpecification::V2);
+    println!("{:?}", actual);
+    let pact_match = pact.find("match").unwrap();
+    if pact_match.as_boolean().unwrap() {
+       expect!(match_request(expected, actual)).to(be_empty());
+    } else {
+       expect!(match_request(expected, actual)).to_not(be_empty());
+    }
+}
+
+#[test]
+fn different_value_found_at_index_xml() {
+    env_logger::init().unwrap_or(());
+    let pact = Json::from_str(r#"
+      {
+        "match": false,
+        "comment": "XML Incorrect favourite colour",
+        "expected" : {
+          "method": "POST",
+          "path": "/",
+          "query": "",
+          "headers": {"Content-Type": "application/xml"},
+          "body": "<?xml version=\"1.0\" encoding=\"UTF-8\"?><alligator><favouriteColours><favouriteColour>red</favouriteColour><favouriteColour>blue</favouriteColour></favouriteColours></alligator>"
+        },
+        "actual": {
+          "method": "POST",
+          "path": "/",
+          "query": "",
+          "headers": {"Content-Type": "application/xml"},
+          "body": "<?xml version=\"1.0\" encoding=\"UTF-8\"?><alligator><favouriteColours><favouriteColour>red</favouriteColour><favouriteColour>taupe</favouriteColour></favouriteColours></alligator>"
+        }
+      }
+    "#).unwrap();
+
+    let expected = Request::from_json(&pact.find("expected").unwrap(), &PactSpecification::V2);
+    println!("{:?}", expected);
+    let actual = Request::from_json(&pact.find("actual").unwrap(), &PactSpecification::V2);
+    println!("{:?}", actual);
+    let pact_match = pact.find("match").unwrap();
+    if pact_match.as_boolean().unwrap() {
+       expect!(match_request(expected, actual)).to(be_empty());
+    } else {
+       expect!(match_request(expected, actual)).to_not(be_empty());
+    }
+}
+
+#[test]
+fn different_value_found_at_index() {
+    env_logger::init().unwrap_or(());
+    let pact = Json::from_str(r#"
+      {
+        "match": false,
+        "comment": "Incorrect favourite colour",
+        "expected" : {
+          "method": "POST",
+          "path": "/",
+          "query": "",
+          "headers": {"Content-Type": "application/json"},
+          "body": {
+            "alligator":{
+              "favouriteColours": ["red","blue"]
+            }
+          }
+        },
+        "actual": {
+          "method": "POST",
+          "path": "/",
+          "query": "",
+          "headers": {"Content-Type": "application/json"},
+          "body": {
+            "alligator":{
+              "favouriteColours": ["red","taupe"]
+            }
+          }
+        }
+      }
+    "#).unwrap();
+
+    let expected = Request::from_json(&pact.find("expected").unwrap(), &PactSpecification::V2);
+    println!("{:?}", expected);
+    let actual = Request::from_json(&pact.find("actual").unwrap(), &PactSpecification::V2);
+    println!("{:?}", actual);
+    let pact_match = pact.find("match").unwrap();
+    if pact_match.as_boolean().unwrap() {
+       expect!(match_request(expected, actual)).to(be_empty());
+    } else {
+       expect!(match_request(expected, actual)).to_not(be_empty());
+    }
+}
+
+#[test]
+fn different_value_found_at_key_xml() {
+    env_logger::init().unwrap_or(());
+    let pact = Json::from_str(r#"
+      {
+        "match": false,
+        "comment": "XML Incorrect value at alligator name",
+        "expected" : {
+          "method": "POST",
+          "path": "/",
+          "query": "",
+          "headers": {"Content-Type": "application/xml"},
+          "body": "<?xml version=\"1.0\" encoding=\"UTF-8\"?><alligator name=\"Mary\"/>"
+        },
+        "actual": {
+          "method": "POST",
+          "path": "/",
+          "query": "",
+          "headers": {"Content-Type": "application/xml"},
+          "body": "<?xml version=\"1.0\" encoding=\"UTF-8\"?><alligator name=\"Fred\"/>"
+        }
+      }
+    "#).unwrap();
+
+    let expected = Request::from_json(&pact.find("expected").unwrap(), &PactSpecification::V2);
+    println!("{:?}", expected);
+    let actual = Request::from_json(&pact.find("actual").unwrap(), &PactSpecification::V2);
+    println!("{:?}", actual);
+    let pact_match = pact.find("match").unwrap();
+    if pact_match.as_boolean().unwrap() {
+       expect!(match_request(expected, actual)).to(be_empty());
+    } else {
+       expect!(match_request(expected, actual)).to_not(be_empty());
+    }
+}
+
+#[test]
+fn different_value_found_at_key() {
+    env_logger::init().unwrap_or(());
+    let pact = Json::from_str(r#"
+      {
+        "match": false,
+        "comment": "Incorrect value at alligator name",
+        "expected" : {
+          "method": "POST",
+          "path": "/",
+          "query": "",
+          "headers": {"Content-Type": "application/json"},
+          "body": {
+            "alligator":{
+              "name": "Mary"
+            }
+          }
+        },
+        "actual": {
+          "method": "POST",
+          "path": "/",
+          "query": "",
+          "headers": {"Content-Type": "application/json"},
+          "body": {
+            "alligator":{
+              "name": "Fred"
+            }
+          }
+        }
+      }
+    "#).unwrap();
+
+    let expected = Request::from_json(&pact.find("expected").unwrap(), &PactSpecification::V2);
+    println!("{:?}", expected);
+    let actual = Request::from_json(&pact.find("actual").unwrap(), &PactSpecification::V2);
+    println!("{:?}", actual);
+    let pact_match = pact.find("match").unwrap();
+    if pact_match.as_boolean().unwrap() {
+       expect!(match_request(expected, actual)).to(be_empty());
+    } else {
+       expect!(match_request(expected, actual)).to_not(be_empty());
+    }
+}
+
+#[test]
+fn empty_found_at_key_where_not_empty_expected_xml() {
+    env_logger::init().unwrap_or(());
+    let pact = Json::from_str(r#"
+      {
+        "match": false,
+        "comment": "XML Name should not be empty",
+        "expected" : {
+          "method": "POST",
+          "path": "/",
+          "query": "",
+          "headers": {"Content-Type": "application/xml"},
+          "body": "<?xml version=\"1.0\" encoding=\"UTF-8\"?><alligator name=\"Mary\"/>"
+        },
+        "actual": {
+          "method": "POST",
+          "path": "/",
+          "query": "",
+          "headers": {"Content-Type": "application/xml"},
+          "body": "<?xml version=\"1.0\" encoding=\"UTF-8\"?><alligator name=\"\"/>"
+        }
+      }
+    "#).unwrap();
+
+    let expected = Request::from_json(&pact.find("expected").unwrap(), &PactSpecification::V2);
+    println!("{:?}", expected);
+    let actual = Request::from_json(&pact.find("actual").unwrap(), &PactSpecification::V2);
+    println!("{:?}", actual);
+    let pact_match = pact.find("match").unwrap();
+    if pact_match.as_boolean().unwrap() {
+       expect!(match_request(expected, actual)).to(be_empty());
+    } else {
+       expect!(match_request(expected, actual)).to_not(be_empty());
+    }
+}
+
+#[test]
+fn matches_with_regex_with_bracket_notation_xml() {
+    env_logger::init().unwrap_or(());
+    let pact = Json::from_str(r#"
+      {
+        "match": true,
+        "comment": "XML Requests match with regex",
+        "expected" : {
+          "method": "POST",
+          "path": "/",
+          "query": "",
+          "headers": {"Content-Type": "application/xml"},
+          "matchingRules": {
+            "$.body['two']['@str']": {"match": "regex", "regex": "\\w+"}
+          },
+          "body": "<?xml version=\"1.0\" encoding=\"UTF-8\"?><two str=\"jildrdmxddnVzcQZfjCA\"/>"
+        },
+        "actual": {
+          "method": "POST",
+          "path": "/",
+          "query": "",
+          "headers": {"Content-Type": "application/xml"},
+          "body": "<?xml version=\"1.0\" encoding=\"UTF-8\"?><two str=\"saldfhksajdhffdskkjh\"/>"
+        }
+      }
+    "#).unwrap();
+
+    let expected = Request::from_json(&pact.find("expected").unwrap(), &PactSpecification::V2);
+    println!("{:?}", expected);
+    let actual = Request::from_json(&pact.find("actual").unwrap(), &PactSpecification::V2);
+    println!("{:?}", actual);
+    let pact_match = pact.find("match").unwrap();
+    if pact_match.as_boolean().unwrap() {
+       expect!(match_request(expected, actual)).to(be_empty());
+    } else {
+       expect!(match_request(expected, actual)).to_not(be_empty());
+    }
+}
+
+#[test]
+fn matches_with_regex_with_bracket_notation() {
+    env_logger::init().unwrap_or(());
+    let pact = Json::from_str(r#"
+      {
+        "match": true,
+        "comment": "Requests match with regex",
+        "expected" : {
+          "method": "POST",
+          "path": "/",
+          "query": "",
+          "headers": {"Content-Type": "application/json"},
+          "matchingRules": {
+            "$.body['2'].str": {"match": "regex", "regex": "\\w+"}
+          },
+          "body": {
+            "2" : {
+              "str" : "jildrdmxddnVzcQZfjCA"
+            }
+          }
+        },
+        "actual": {
+          "method": "POST",
+          "path": "/",
+          "query": "",
+          "headers": {"Content-Type": "application/json"},
+          "body": {
             "2" : {
               "str" : "saldfhksajdhffdskkjh"
             }
->>>>>>> a531e45f
-          }
-        }
-      }
-    "#).unwrap();
-
-    let expected = Request::from_json(&pact.find("expected").unwrap(), &PactSpecification::V2);
-    println!("{:?}", expected);
-    let actual = Request::from_json(&pact.find("actual").unwrap(), &PactSpecification::V2);
-    println!("{:?}", actual);
-    let pact_match = pact.find("match").unwrap();
-    if pact_match.as_boolean().unwrap() {
-       expect!(match_request(expected, actual)).to(be_empty());
-    } else {
-       expect!(match_request(expected, actual)).to_not(be_empty());
-    }
-}
-
-#[test]
-<<<<<<< HEAD
-fn different_value_found_at_index_xml() {
-    env_logger::init().unwrap_or(());
-    let pact = Json::from_str(r#"
-      {
-        "match": false,
-        "comment": "XML Incorrect favourite colour",
-=======
+          }
+        }
+      }
+    "#).unwrap();
+
+    let expected = Request::from_json(&pact.find("expected").unwrap(), &PactSpecification::V2);
+    println!("{:?}", expected);
+    let actual = Request::from_json(&pact.find("actual").unwrap(), &PactSpecification::V2);
+    println!("{:?}", actual);
+    let pact_match = pact.find("match").unwrap();
+    if pact_match.as_boolean().unwrap() {
+       expect!(match_request(expected, actual)).to(be_empty());
+    } else {
+       expect!(match_request(expected, actual)).to_not(be_empty());
+    }
+}
+
+#[test]
 fn matches_with_regex_xml() {
     env_logger::init().unwrap_or(());
     let pact = Json::from_str(r#"
       {
         "match": true,
         "comment": "XML Requests match with regex",
->>>>>>> a531e45f
-        "expected" : {
-          "method": "POST",
-          "path": "/",
-          "query": "",
-          "headers": {"Content-Type": "application/xml"},
-<<<<<<< HEAD
-          "body": "<?xml version=\"1.0\" encoding=\"UTF-8\"?><alligator><favouriteColours><favouriteColour>red</favouriteColour><favouriteColour>blue</favouriteColour></favouriteColours></alligator>"
-=======
+        "expected" : {
+          "method": "POST",
+          "path": "/",
+          "query": "",
+          "headers": {"Content-Type": "application/xml"},
           "matchingRules": {
             "$.body.alligator['@name']": {"match": "regex", "regex": "\\w+"},
             "$.body.alligator[0].favouriteColours[0].favouriteColour": {"match": "regex", "regex": "red|blue"},
             "$.body.alligator[0].favouriteColours[1].favouriteColour": {"match": "regex", "regex": "red|blue"}
           },
           "body": "<?xml version=\"1.0\" encoding=\"UTF-8\"?><alligator name=\"Mary\" feet=\"4\"><favouriteColours><favouriteColour>red</favouriteColour><favouriteColour>blue</favouriteColour></favouriteColours></alligator>"
->>>>>>> a531e45f
-        },
-        "actual": {
-          "method": "POST",
-          "path": "/",
-          "query": "",
-          "headers": {"Content-Type": "application/xml"},
-<<<<<<< HEAD
-          "body": "<?xml version=\"1.0\" encoding=\"UTF-8\"?><alligator><favouriteColours><favouriteColour>red</favouriteColour><favouriteColour>taupe</favouriteColour></favouriteColours></alligator>"
-=======
+        },
+        "actual": {
+          "method": "POST",
+          "path": "/",
+          "query": "",
+          "headers": {"Content-Type": "application/xml"},
           "body": "<?xml version=\"1.0\" encoding=\"UTF-8\"?><alligator name=\"Harry\" feet=\"4\"><favouriteColours><favouriteColour>blue</favouriteColour><favouriteColour>red</favouriteColour></favouriteColours></alligator>"
->>>>>>> a531e45f
-        }
-      }
-    "#).unwrap();
-
-    let expected = Request::from_json(&pact.find("expected").unwrap(), &PactSpecification::V2);
-    println!("{:?}", expected);
-    let actual = Request::from_json(&pact.find("actual").unwrap(), &PactSpecification::V2);
-    println!("{:?}", actual);
-    let pact_match = pact.find("match").unwrap();
-    if pact_match.as_boolean().unwrap() {
-       expect!(match_request(expected, actual)).to(be_empty());
-    } else {
-       expect!(match_request(expected, actual)).to_not(be_empty());
-    }
-}
-
-#[test]
-<<<<<<< HEAD
-fn different_value_found_at_index() {
-    env_logger::init().unwrap_or(());
-    let pact = Json::from_str(r#"
-      {
-        "match": false,
-        "comment": "Incorrect favourite colour",
-=======
+        }
+      }
+    "#).unwrap();
+
+    let expected = Request::from_json(&pact.find("expected").unwrap(), &PactSpecification::V2);
+    println!("{:?}", expected);
+    let actual = Request::from_json(&pact.find("actual").unwrap(), &PactSpecification::V2);
+    println!("{:?}", actual);
+    let pact_match = pact.find("match").unwrap();
+    if pact_match.as_boolean().unwrap() {
+       expect!(match_request(expected, actual)).to(be_empty());
+    } else {
+       expect!(match_request(expected, actual)).to_not(be_empty());
+    }
+}
+
+#[test]
 fn matches_with_regex() {
     env_logger::init().unwrap_or(());
     let pact = Json::from_str(r#"
       {
         "match": true,
         "comment": "Requests match with regex",
->>>>>>> a531e45f
         "expected" : {
           "method": "POST",
           "path": "/",
@@ -1511,11 +1091,8 @@
           },
           "body": {
             "alligator":{
-<<<<<<< HEAD
-=======
               "name": "Mary",
               "feet": 4,
->>>>>>> a531e45f
               "favouriteColours": ["red","blue"]
             }
           }
@@ -1527,55 +1104,38 @@
           "headers": {"Content-Type": "application/json"},
           "body": {
             "alligator":{
-<<<<<<< HEAD
-              "favouriteColours": ["red","taupe"]
-=======
               "feet": 4,
               "name": "Harry",
               "favouriteColours": ["blue", "red"]
->>>>>>> a531e45f
-            }
-          }
-        }
-      }
-    "#).unwrap();
-
-    let expected = Request::from_json(&pact.find("expected").unwrap(), &PactSpecification::V2);
-    println!("{:?}", expected);
-    let actual = Request::from_json(&pact.find("actual").unwrap(), &PactSpecification::V2);
-    println!("{:?}", actual);
-    let pact_match = pact.find("match").unwrap();
-    if pact_match.as_boolean().unwrap() {
-       expect!(match_request(expected, actual)).to(be_empty());
-    } else {
-       expect!(match_request(expected, actual)).to_not(be_empty());
-    }
-}
-
-#[test]
-<<<<<<< HEAD
-fn different_value_found_at_key_xml() {
-    env_logger::init().unwrap_or(());
-    let pact = Json::from_str(r#"
-      {
-        "match": false,
-        "comment": "XML Incorrect value at alligator name",
-=======
+            }
+          }
+        }
+      }
+    "#).unwrap();
+
+    let expected = Request::from_json(&pact.find("expected").unwrap(), &PactSpecification::V2);
+    println!("{:?}", expected);
+    let actual = Request::from_json(&pact.find("actual").unwrap(), &PactSpecification::V2);
+    println!("{:?}", actual);
+    let pact_match = pact.find("match").unwrap();
+    if pact_match.as_boolean().unwrap() {
+       expect!(match_request(expected, actual)).to(be_empty());
+    } else {
+       expect!(match_request(expected, actual)).to_not(be_empty());
+    }
+}
+
+#[test]
 fn matches_with_type() {
     env_logger::init().unwrap_or(());
     let pact = Json::from_str(r#"
       {
         "match": true,
         "comment": "Requests match with same type",
->>>>>>> a531e45f
-        "expected" : {
-          "method": "POST",
-          "path": "/",
-          "query": "",
-<<<<<<< HEAD
-          "headers": {"Content-Type": "application/xml"},
-          "body": "<?xml version=\"1.0\" encoding=\"UTF-8\"?><alligator name=\"Mary\"/>"
-=======
+        "expected" : {
+          "method": "POST",
+          "path": "/",
+          "query": "",
           "headers": {"Content-Type": "application/json"},
           "matchingRules": {
             "$.body.alligator.name": {"match": "type"},
@@ -1588,16 +1148,11 @@
               "favouriteColours": ["red","blue"]
             }
           }
->>>>>>> a531e45f
-        },
-        "actual": {
-          "method": "POST",
-          "path": "/",
-          "query": "",
-<<<<<<< HEAD
-          "headers": {"Content-Type": "application/xml"},
-          "body": "<?xml version=\"1.0\" encoding=\"UTF-8\"?><alligator name=\"Fred\"/>"
-=======
+        },
+        "actual": {
+          "method": "POST",
+          "path": "/",
+          "query": "",
           "headers": {"Content-Type": "application/json"},
           "body": {
             "alligator":{
@@ -1606,39 +1161,29 @@
               "favouriteColours": ["red","blue"]
             }
           }
->>>>>>> a531e45f
-        }
-      }
-    "#).unwrap();
-
-    let expected = Request::from_json(&pact.find("expected").unwrap(), &PactSpecification::V2);
-    println!("{:?}", expected);
-    let actual = Request::from_json(&pact.find("actual").unwrap(), &PactSpecification::V2);
-    println!("{:?}", actual);
-    let pact_match = pact.find("match").unwrap();
-    if pact_match.as_boolean().unwrap() {
-       expect!(match_request(expected, actual)).to(be_empty());
-    } else {
-       expect!(match_request(expected, actual)).to_not(be_empty());
-    }
-}
-
-#[test]
-<<<<<<< HEAD
-fn different_value_found_at_key() {
-    env_logger::init().unwrap_or(());
-    let pact = Json::from_str(r#"
-      {
-        "match": false,
-        "comment": "Incorrect value at alligator name",
-=======
+        }
+      }
+    "#).unwrap();
+
+    let expected = Request::from_json(&pact.find("expected").unwrap(), &PactSpecification::V2);
+    println!("{:?}", expected);
+    let actual = Request::from_json(&pact.find("actual").unwrap(), &PactSpecification::V2);
+    println!("{:?}", actual);
+    let pact_match = pact.find("match").unwrap();
+    if pact_match.as_boolean().unwrap() {
+       expect!(match_request(expected, actual)).to(be_empty());
+    } else {
+       expect!(match_request(expected, actual)).to_not(be_empty());
+    }
+}
+
+#[test]
 fn matches_xml() {
     env_logger::init().unwrap_or(());
     let pact = Json::from_str(r#"
       {
         "match": true,
         "comment": "XML Requests match",
->>>>>>> a531e45f
         "expected" : {
           "method": "POST",
           "path": "/",
@@ -1650,319 +1195,36 @@
           "method": "POST",
           "path": "/",
           "query": "",
-<<<<<<< HEAD
-          "headers": {"Content-Type": "application/json"},
-          "body": {
-            "alligator":{
-              "name": "Fred"
-            }
-          }
-=======
           "headers": {"Content-Type": "application/xml"},
           "body": "<?xml version=\"1.0\" encoding=\"UTF-8\"?><alligator feet=\"4\" name=\"Mary\"><favouriteColours><favouriteColour>red</favouriteColour><favouriteColour>blue</favouriteColour></favouriteColours></alligator>"
->>>>>>> a531e45f
-        }
-      }
-    "#).unwrap();
-
-    let expected = Request::from_json(&pact.find("expected").unwrap(), &PactSpecification::V2);
-    println!("{:?}", expected);
-    let actual = Request::from_json(&pact.find("actual").unwrap(), &PactSpecification::V2);
-    println!("{:?}", actual);
-    let pact_match = pact.find("match").unwrap();
-    if pact_match.as_boolean().unwrap() {
-       expect!(match_request(expected, actual)).to(be_empty());
-    } else {
-       expect!(match_request(expected, actual)).to_not(be_empty());
-    }
-}
-
-#[test]
-fn empty_found_at_key_where_not_empty_expected_xml() {
-    env_logger::init().unwrap_or(());
-    let pact = Json::from_str(r#"
-      {
-        "match": false,
-        "comment": "XML Name should not be empty",
-        "expected" : {
-          "method": "POST",
-          "path": "/",
-          "query": "",
-          "headers": {"Content-Type": "application/xml"},
-          "body": "<?xml version=\"1.0\" encoding=\"UTF-8\"?><alligator name=\"Mary\"/>"
-        },
-        "actual": {
-          "method": "POST",
-          "path": "/",
-          "query": "",
-          "headers": {"Content-Type": "application/xml"},
-          "body": "<?xml version=\"1.0\" encoding=\"UTF-8\"?><alligator name=\"\"/>"
-        }
-      }
-    "#).unwrap();
-
-    let expected = Request::from_json(&pact.find("expected").unwrap(), &PactSpecification::V2);
-    println!("{:?}", expected);
-    let actual = Request::from_json(&pact.find("actual").unwrap(), &PactSpecification::V2);
-    println!("{:?}", actual);
-    let pact_match = pact.find("match").unwrap();
-    if pact_match.as_boolean().unwrap() {
-       expect!(match_request(expected, actual)).to(be_empty());
-    } else {
-       expect!(match_request(expected, actual)).to_not(be_empty());
-    }
-}
-
-#[test]
-<<<<<<< HEAD
-fn matches_with_regex_with_bracket_notation_xml() {
+        }
+      }
+    "#).unwrap();
+
+    let expected = Request::from_json(&pact.find("expected").unwrap(), &PactSpecification::V2);
+    println!("{:?}", expected);
+    let actual = Request::from_json(&pact.find("actual").unwrap(), &PactSpecification::V2);
+    println!("{:?}", actual);
+    let pact_match = pact.find("match").unwrap();
+    if pact_match.as_boolean().unwrap() {
+       expect!(match_request(expected, actual)).to(be_empty());
+    } else {
+       expect!(match_request(expected, actual)).to_not(be_empty());
+    }
+}
+
+#[test]
+fn matches() {
     env_logger::init().unwrap_or(());
     let pact = Json::from_str(r#"
       {
         "match": true,
-        "comment": "XML Requests match with regex",
-=======
-fn missing_index_xml() {
-    env_logger::init().unwrap_or(());
-    let pact = Json::from_str(r#"
-      {
-        "match": false,
-        "comment": "XML Missing favorite colour",
-        "expected" : {
-          "method": "POST",
-          "path": "/",
-          "query": "",
-          "headers": {"Content-Type": "application/xml"},
-          "body": "<?xml version=\"1.0\" encoding=\"UTF-8\"?><alligator><favouriteColours><favouriteColour>red</favouriteColour><favouriteColour>blue</favouriteColour></favouriteColours></alligator>"
-        },
-        "actual": {
-          "method": "POST",
-          "path": "/",
-          "query": "",
-          "headers": {"Content-Type": "application/xml"},
-          "body": "<?xml version=\"1.0\" encoding=\"UTF-8\"?><alligator><favouriteColours><favouriteColour>red</favouriteColour></favouriteColours></alligator>"
-        }
-      }
-    "#).unwrap();
-
-    let expected = Request::from_json(&pact.find("expected").unwrap(), &PactSpecification::V2);
-    println!("{:?}", expected);
-    let actual = Request::from_json(&pact.find("actual").unwrap(), &PactSpecification::V2);
-    println!("{:?}", actual);
-    let pact_match = pact.find("match").unwrap();
-    if pact_match.as_boolean().unwrap() {
-       expect!(match_request(expected, actual)).to(be_empty());
-    } else {
-       expect!(match_request(expected, actual)).to_not(be_empty());
-    }
-}
-
-#[test]
-fn missing_index() {
-    env_logger::init().unwrap_or(());
-    let pact = Json::from_str(r#"
-      {
-        "match": false,
-        "comment": "Missing favorite colour",
->>>>>>> a531e45f
-        "expected" : {
-          "method": "POST",
-          "path": "/",
-          "query": "",
-          "headers": {"Content-Type": "application/xml"},
-          "matchingRules": {
-            "$.body['two']['@str']": {"match": "regex", "regex": "\\w+"}
-          },
-          "body": "<?xml version=\"1.0\" encoding=\"UTF-8\"?><two str=\"jildrdmxddnVzcQZfjCA\"/>"
-        },
-        "actual": {
-          "method": "POST",
-          "path": "/",
-          "query": "",
-<<<<<<< HEAD
-          "headers": {"Content-Type": "application/xml"},
-          "body": "<?xml version=\"1.0\" encoding=\"UTF-8\"?><two str=\"saldfhksajdhffdskkjh\"/>"
-=======
-          "headers": {"Content-Type": "application/json"},
-          "body": {
-            "alligator": {
-              "favouriteColours": ["red"]
-            }
-          }
->>>>>>> a531e45f
-        }
-      }
-    "#).unwrap();
-
-    let expected = Request::from_json(&pact.find("expected").unwrap(), &PactSpecification::V2);
-    println!("{:?}", expected);
-    let actual = Request::from_json(&pact.find("actual").unwrap(), &PactSpecification::V2);
-    println!("{:?}", actual);
-    let pact_match = pact.find("match").unwrap();
-    if pact_match.as_boolean().unwrap() {
-       expect!(match_request(expected, actual)).to(be_empty());
-    } else {
-       expect!(match_request(expected, actual)).to_not(be_empty());
-    }
-}
-
-#[test]
-<<<<<<< HEAD
-fn matches_with_regex_with_bracket_notation() {
-    env_logger::init().unwrap_or(());
-    let pact = Json::from_str(r#"
-      {
-        "match": true,
-        "comment": "Requests match with regex",
-=======
-fn missing_key_xml() {
-    env_logger::init().unwrap_or(());
-    let pact = Json::from_str(r#"
-      {
-        "match": false,
-        "comment": "XML Missing key alligator name",
->>>>>>> a531e45f
-        "expected" : {
-          "method": "POST",
-          "path": "/",
-          "query": "",
-<<<<<<< HEAD
-          "headers": {"Content-Type": "application/json"},
-          "matchingRules": {
-            "$.body['2'].str": {"match": "regex", "regex": "\\w+"}
-          },
-          "body": {
-            "2" : {
-              "str" : "jildrdmxddnVzcQZfjCA"
-            }
-          }
-=======
-          "headers": {"Content-Type": "application/xml"},
-          "body": "<?xml version=\"1.0\" encoding=\"UTF-8\"?><alligator name=\"Mary\" age=\"3\"></alligator>"
->>>>>>> a531e45f
-        },
-        "actual": {
-          "method": "POST",
-          "path": "/",
-          "query": "",
-<<<<<<< HEAD
-          "headers": {"Content-Type": "application/json"},
-          "body": {
-            "2" : {
-              "str" : "saldfhksajdhffdskkjh"
-            }
-          }
-=======
-          "headers": {"Content-Type": "application/xml"},
-          "body": "<?xml version=\"1.0\" encoding=\"UTF-8\"?><alligator age=\"3\"></alligator>"
->>>>>>> a531e45f
-        }
-      }
-    "#).unwrap();
-
-    let expected = Request::from_json(&pact.find("expected").unwrap(), &PactSpecification::V2);
-    println!("{:?}", expected);
-    let actual = Request::from_json(&pact.find("actual").unwrap(), &PactSpecification::V2);
-    println!("{:?}", actual);
-    let pact_match = pact.find("match").unwrap();
-    if pact_match.as_boolean().unwrap() {
-       expect!(match_request(expected, actual)).to(be_empty());
-    } else {
-       expect!(match_request(expected, actual)).to_not(be_empty());
-    }
-}
-
-#[test]
-<<<<<<< HEAD
-fn matches_with_regex_xml() {
-    env_logger::init().unwrap_or(());
-    let pact = Json::from_str(r#"
-      {
-        "match": true,
-        "comment": "XML Requests match with regex",
-=======
-fn missing_key() {
-    env_logger::init().unwrap_or(());
-    let pact = Json::from_str(r#"
-      {
-        "match": false,
-        "comment": "Missing key alligator name",
->>>>>>> a531e45f
-        "expected" : {
-          "method": "POST",
-          "path": "/",
-          "query": "",
-<<<<<<< HEAD
-          "headers": {"Content-Type": "application/xml"},
-          "matchingRules": {
-            "$.body.alligator['@name']": {"match": "regex", "regex": "\\w+"},
-            "$.body.alligator[0].favouriteColours[0].favouriteColour": {"match": "regex", "regex": "red|blue"},
-            "$.body.alligator[0].favouriteColours[1].favouriteColour": {"match": "regex", "regex": "red|blue"}
-          },
-          "body": "<?xml version=\"1.0\" encoding=\"UTF-8\"?><alligator name=\"Mary\" feet=\"4\"><favouriteColours><favouriteColour>red</favouriteColour><favouriteColour>blue</favouriteColour></favouriteColours></alligator>"
-=======
-          "headers": {"Content-Type": "application/json"},
-          "body": {
-            "alligator":{
-              "name": "Mary",
-              "age": 3
-            }
-          }
->>>>>>> a531e45f
-        },
-        "actual": {
-          "method": "POST",
-          "path": "/",
-          "query": "",
-<<<<<<< HEAD
-          "headers": {"Content-Type": "application/xml"},
-          "body": "<?xml version=\"1.0\" encoding=\"UTF-8\"?><alligator name=\"Harry\" feet=\"4\"><favouriteColours><favouriteColour>blue</favouriteColour><favouriteColour>red</favouriteColour></favouriteColours></alligator>"
-=======
-          "headers": {"Content-Type": "application/json"},
-          "body": {
-            "alligator": {
-              "age": 3
-            }
-          }
->>>>>>> a531e45f
-        }
-      }
-    "#).unwrap();
-
-    let expected = Request::from_json(&pact.find("expected").unwrap(), &PactSpecification::V2);
-    println!("{:?}", expected);
-    let actual = Request::from_json(&pact.find("actual").unwrap(), &PactSpecification::V2);
-    println!("{:?}", actual);
-    let pact_match = pact.find("match").unwrap();
-    if pact_match.as_boolean().unwrap() {
-       expect!(match_request(expected, actual)).to(be_empty());
-    } else {
-       expect!(match_request(expected, actual)).to_not(be_empty());
-    }
-}
-
-#[test]
-<<<<<<< HEAD
-fn matches_with_regex() {
-=======
-fn no_body_no_content_type_xml() {
->>>>>>> a531e45f
-    env_logger::init().unwrap_or(());
-    let pact = Json::from_str(r#"
-      {
-        "match": true,
-<<<<<<< HEAD
-        "comment": "Requests match with regex",
-        "expected" : {
-          "method": "POST",
-          "path": "/",
-          "query": "",
-          "headers": {"Content-Type": "application/json"},
-          "matchingRules": {
-            "$.body.alligator.name": {"match": "regex", "regex": "\\w+"},
-            "$.body.alligator.favouriteColours[0]": {"match": "regex", "regex": "red|blue"},
-            "$.body.alligator.favouriteColours[1]": {"match": "regex", "regex": "red|blue"}
-          },
+        "comment": "Requests match",
+        "expected" : {
+          "method": "POST",
+          "path": "/",
+          "query": "",
+          "headers": {"Content-Type": "application/json"},
           "body": {
             "alligator":{
               "name": "Mary",
@@ -1970,199 +1232,6 @@
               "favouriteColours": ["red","blue"]
             }
           }
-=======
-        "comment": "XML No body, no content-type",
-        "expected" : {
-          "method": "POST",
-          "path": "/",
-          "query": ""
->>>>>>> a531e45f
-        },
-        "actual": {
-          "method": "POST",
-          "path": "/",
-          "query": "",
-<<<<<<< HEAD
-          "headers": {"Content-Type": "application/json"},
-          "body": {
-            "alligator":{
-              "feet": 4,
-              "name": "Harry",
-              "favouriteColours": ["blue", "red"]
-            }
-          }
-=======
-          "headers": {"Content-Type": "application/xml"},
-          "body": "<?xml version=\"1.0\" encoding=\"UTF-8\"?><alligator name=\"Mary\"/>"
->>>>>>> a531e45f
-        }
-      }
-    "#).unwrap();
-
-    let expected = Request::from_json(&pact.find("expected").unwrap(), &PactSpecification::V2);
-    println!("{:?}", expected);
-    let actual = Request::from_json(&pact.find("actual").unwrap(), &PactSpecification::V2);
-    println!("{:?}", actual);
-    let pact_match = pact.find("match").unwrap();
-    if pact_match.as_boolean().unwrap() {
-       expect!(match_request(expected, actual)).to(be_empty());
-    } else {
-       expect!(match_request(expected, actual)).to_not(be_empty());
-    }
-}
-
-#[test]
-<<<<<<< HEAD
-fn matches_with_type() {
-=======
-fn no_body_no_content_type() {
->>>>>>> a531e45f
-    env_logger::init().unwrap_or(());
-    let pact = Json::from_str(r#"
-      {
-        "match": true,
-<<<<<<< HEAD
-        "comment": "Requests match with same type",
-        "expected" : {
-          "method": "POST",
-          "path": "/",
-          "query": "",
-          "headers": {"Content-Type": "application/json"},
-          "matchingRules": {
-            "$.body.alligator.name": {"match": "type"},
-            "$.body.alligator.feet": {"match": "type"}
-          },
-          "body": {
-            "alligator":{
-              "name": "Mary",
-              "feet": 4,
-              "favouriteColours": ["red","blue"]
-            }
-          }
-=======
-        "comment": "No body, no content-type",
-        "expected" : {
-          "method": "POST",
-          "path": "/",
-          "query": ""
->>>>>>> a531e45f
-        },
-        "actual": {
-          "method": "POST",
-          "path": "/",
-          "query": "",
-          "headers": {"Content-Type": "application/json"},
-          "body": {
-<<<<<<< HEAD
-            "alligator":{
-              "feet": 5,
-              "name": "Harry the very hungry alligator with an extra foot",
-              "favouriteColours": ["red","blue"]
-=======
-            "alligator": {
-              "age": 3
->>>>>>> a531e45f
-            }
-          }
-        }
-      }
-    "#).unwrap();
-
-    let expected = Request::from_json(&pact.find("expected").unwrap(), &PactSpecification::V2);
-    println!("{:?}", expected);
-    let actual = Request::from_json(&pact.find("actual").unwrap(), &PactSpecification::V2);
-    println!("{:?}", actual);
-    let pact_match = pact.find("match").unwrap();
-    if pact_match.as_boolean().unwrap() {
-       expect!(match_request(expected, actual)).to(be_empty());
-    } else {
-       expect!(match_request(expected, actual)).to_not(be_empty());
-    }
-}
-
-#[test]
-<<<<<<< HEAD
-fn matches_xml() {
-=======
-fn no_body_xml() {
->>>>>>> a531e45f
-    env_logger::init().unwrap_or(());
-    let pact = Json::from_str(r#"
-      {
-        "match": true,
-<<<<<<< HEAD
-        "comment": "XML Requests match",
-=======
-        "comment": "XML Missing body",
->>>>>>> a531e45f
-        "expected" : {
-          "method": "POST",
-          "path": "/",
-          "query": "",
-<<<<<<< HEAD
-          "headers": {"Content-Type": "application/xml"},
-          "body": "<?xml version=\"1.0\" encoding=\"UTF-8\"?><alligator name=\"Mary\" feet=\"4\"><favouriteColours><favouriteColour>red</favouriteColour><favouriteColour>blue</favouriteColour></favouriteColours></alligator>"
-=======
-          "headers": {"Content-Type": "application/xml"}
->>>>>>> a531e45f
-        },
-        "actual": {
-          "method": "POST",
-          "path": "/",
-          "query": "",
-          "headers": {"Content-Type": "application/xml"},
-<<<<<<< HEAD
-          "body": "<?xml version=\"1.0\" encoding=\"UTF-8\"?><alligator feet=\"4\" name=\"Mary\"><favouriteColours><favouriteColour>red</favouriteColour><favouriteColour>blue</favouriteColour></favouriteColours></alligator>"
-=======
-          "body": "<?xml version=\"1.0\" encoding=\"UTF-8\"?><alligator name=\"Mary\"/>"
->>>>>>> a531e45f
-        }
-      }
-    "#).unwrap();
-
-    let expected = Request::from_json(&pact.find("expected").unwrap(), &PactSpecification::V2);
-    println!("{:?}", expected);
-    let actual = Request::from_json(&pact.find("actual").unwrap(), &PactSpecification::V2);
-    println!("{:?}", actual);
-    let pact_match = pact.find("match").unwrap();
-    if pact_match.as_boolean().unwrap() {
-       expect!(match_request(expected, actual)).to(be_empty());
-    } else {
-       expect!(match_request(expected, actual)).to_not(be_empty());
-    }
-}
-
-#[test]
-<<<<<<< HEAD
-fn matches() {
-=======
-fn no_body() {
->>>>>>> a531e45f
-    env_logger::init().unwrap_or(());
-    let pact = Json::from_str(r#"
-      {
-        "match": true,
-<<<<<<< HEAD
-        "comment": "Requests match",
-=======
-        "comment": "Missing body",
->>>>>>> a531e45f
-        "expected" : {
-          "method": "POST",
-          "path": "/",
-          "query": "",
-<<<<<<< HEAD
-          "headers": {"Content-Type": "application/json"},
-          "body": {
-            "alligator":{
-              "name": "Mary",
-              "feet": 4,
-              "favouriteColours": ["red","blue"]
-            }
-          }
-=======
-          "headers": {"Content-Type": "application/json"}
->>>>>>> a531e45f
         },
         "actual": {
           "method": "POST",
@@ -2193,126 +1262,87 @@
 }
 
 #[test]
-<<<<<<< HEAD
 fn missing_index_xml() {
-=======
-fn not_empty_found_at_key_when_empty_expected_xml() {
->>>>>>> a531e45f
-    env_logger::init().unwrap_or(());
-    let pact = Json::from_str(r#"
-      {
-        "match": false,
-<<<<<<< HEAD
+    env_logger::init().unwrap_or(());
+    let pact = Json::from_str(r#"
+      {
+        "match": false,
         "comment": "XML Missing favorite colour",
-=======
-        "comment": "XML Name should be empty",
->>>>>>> a531e45f
-        "expected" : {
-          "method": "POST",
-          "path": "/",
-          "query": "",
-<<<<<<< HEAD
+        "expected" : {
+          "method": "POST",
+          "path": "/",
+          "query": "",
           "headers": {"Content-Type": "application/xml"},
           "body": "<?xml version=\"1.0\" encoding=\"UTF-8\"?><alligator><favouriteColours><favouriteColour>red</favouriteColour><favouriteColour>blue</favouriteColour></favouriteColours></alligator>"
-=======
-          "headers": {"Content-Type": "application/json"},
-          "body": "<?xml version=\"1.0\" encoding=\"UTF-8\"?><alligator name=\"\"/>"
->>>>>>> a531e45f
-        },
-        "actual": {
-          "method": "POST",
-          "path": "/",
-          "query": "",
-          "headers": {"Content-Type": "application/xml"},
-<<<<<<< HEAD
+        },
+        "actual": {
+          "method": "POST",
+          "path": "/",
+          "query": "",
+          "headers": {"Content-Type": "application/xml"},
           "body": "<?xml version=\"1.0\" encoding=\"UTF-8\"?><alligator><favouriteColours><favouriteColour>red</favouriteColour></favouriteColours></alligator>"
-=======
-          "body": "<?xml version=\"1.0\" encoding=\"UTF-8\"?><alligator name=\"Mary\"/>"
->>>>>>> a531e45f
-        }
-      }
-    "#).unwrap();
-
-    let expected = Request::from_json(&pact.find("expected").unwrap(), &PactSpecification::V2);
-    println!("{:?}", expected);
-    let actual = Request::from_json(&pact.find("actual").unwrap(), &PactSpecification::V2);
-    println!("{:?}", actual);
-    let pact_match = pact.find("match").unwrap();
-    if pact_match.as_boolean().unwrap() {
-       expect!(match_request(expected, actual)).to(be_empty());
-    } else {
-       expect!(match_request(expected, actual)).to_not(be_empty());
-    }
-}
-
-#[test]
-<<<<<<< HEAD
+        }
+      }
+    "#).unwrap();
+
+    let expected = Request::from_json(&pact.find("expected").unwrap(), &PactSpecification::V2);
+    println!("{:?}", expected);
+    let actual = Request::from_json(&pact.find("actual").unwrap(), &PactSpecification::V2);
+    println!("{:?}", actual);
+    let pact_match = pact.find("match").unwrap();
+    if pact_match.as_boolean().unwrap() {
+       expect!(match_request(expected, actual)).to(be_empty());
+    } else {
+       expect!(match_request(expected, actual)).to_not(be_empty());
+    }
+}
+
+#[test]
 fn missing_index() {
-=======
-fn not_empty_found_in_array_when_empty_expected_xml() {
->>>>>>> a531e45f
-    env_logger::init().unwrap_or(());
-    let pact = Json::from_str(r#"
-      {
-        "match": false,
-<<<<<<< HEAD
+    env_logger::init().unwrap_or(());
+    let pact = Json::from_str(r#"
+      {
+        "match": false,
         "comment": "Missing favorite colour",
-=======
-        "comment": "XML Favourite numbers expected to contain empty, but non-empty found",
->>>>>>> a531e45f
-        "expected" : {
-          "method": "POST",
-          "path": "/",
-          "query": "",
-<<<<<<< HEAD
+        "expected" : {
+          "method": "POST",
+          "path": "/",
+          "query": "",
           "headers": {"Content-Type": "application/json"},
           "body": {
             "alligator":{
               "favouriteColours": ["red","blue"]
             }
           }
-=======
-          "headers": {"Content-Type": "application/xml"},
-          "body": "<?xml version=\"1.0\" encoding=\"UTF-8\"?><alligator><favouriteNumbers><favouriteNumber>1</favouriteNumber><favouriteNumber></favouriteNumber><favouriteNumber>3</favouriteNumber></favouriteNumbers></alligator>"
->>>>>>> a531e45f
-        },
-        "actual": {
-          "method": "POST",
-          "path": "/",
-          "query": "",
-<<<<<<< HEAD
+        },
+        "actual": {
+          "method": "POST",
+          "path": "/",
+          "query": "",
           "headers": {"Content-Type": "application/json"},
           "body": {
             "alligator": {
               "favouriteColours": ["red"]
             }
           }
-=======
-          "headers": {"Content-Type": "application/xml"},
-          "body": "<?xml version=\"1.0\" encoding=\"UTF-8\"?><alligator><favouriteNumbers><favouriteNumber>1</favouriteNumber><favouriteNumber>2</favouriteNumber><favouriteNumber>3</favouriteNumber></favouriteNumbers></alligator>"
->>>>>>> a531e45f
-        }
-      }
-    "#).unwrap();
-
-    let expected = Request::from_json(&pact.find("expected").unwrap(), &PactSpecification::V2);
-    println!("{:?}", expected);
-    let actual = Request::from_json(&pact.find("actual").unwrap(), &PactSpecification::V2);
-    println!("{:?}", actual);
-    let pact_match = pact.find("match").unwrap();
-    if pact_match.as_boolean().unwrap() {
-       expect!(match_request(expected, actual)).to(be_empty());
-    } else {
-       expect!(match_request(expected, actual)).to_not(be_empty());
-    }
-}
-
-#[test]
-<<<<<<< HEAD
+        }
+      }
+    "#).unwrap();
+
+    let expected = Request::from_json(&pact.find("expected").unwrap(), &PactSpecification::V2);
+    println!("{:?}", expected);
+    let actual = Request::from_json(&pact.find("actual").unwrap(), &PactSpecification::V2);
+    println!("{:?}", actual);
+    let pact_match = pact.find("match").unwrap();
+    if pact_match.as_boolean().unwrap() {
+       expect!(match_request(expected, actual)).to(be_empty());
+    } else {
+       expect!(match_request(expected, actual)).to_not(be_empty());
+    }
+}
+
+#[test]
 fn missing_key_xml() {
-=======
-fn not_null_found_at_key_when_null_expected() {
->>>>>>> a531e45f
     env_logger::init().unwrap_or(());
     let pact = Json::from_str(r#"
       {
@@ -2322,113 +1352,77 @@
           "method": "POST",
           "path": "/",
           "query": "",
-<<<<<<< HEAD
           "headers": {"Content-Type": "application/xml"},
           "body": "<?xml version=\"1.0\" encoding=\"UTF-8\"?><alligator name=\"Mary\" age=\"3\"></alligator>"
-=======
-          "headers": {"Content-Type": "application/json"},
-          "body": {
-            "alligator":{
-              "name": null
-            }
-          }
->>>>>>> a531e45f
-        },
-        "actual": {
-          "method": "POST",
-          "path": "/",
-          "query": "",
-<<<<<<< HEAD
+        },
+        "actual": {
+          "method": "POST",
+          "path": "/",
+          "query": "",
           "headers": {"Content-Type": "application/xml"},
           "body": "<?xml version=\"1.0\" encoding=\"UTF-8\"?><alligator age=\"3\"></alligator>"
-=======
-          "headers": {"Content-Type": "application/json"},
-          "body": {
-            "alligator":{
-              "name": "Fred"
-            }
-          }
->>>>>>> a531e45f
-        }
-      }
-    "#).unwrap();
-
-    let expected = Request::from_json(&pact.find("expected").unwrap(), &PactSpecification::V2);
-    println!("{:?}", expected);
-    let actual = Request::from_json(&pact.find("actual").unwrap(), &PactSpecification::V2);
-    println!("{:?}", actual);
-    let pact_match = pact.find("match").unwrap();
-    if pact_match.as_boolean().unwrap() {
-       expect!(match_request(expected, actual)).to(be_empty());
-    } else {
-       expect!(match_request(expected, actual)).to_not(be_empty());
-    }
-}
-
-#[test]
-<<<<<<< HEAD
+        }
+      }
+    "#).unwrap();
+
+    let expected = Request::from_json(&pact.find("expected").unwrap(), &PactSpecification::V2);
+    println!("{:?}", expected);
+    let actual = Request::from_json(&pact.find("actual").unwrap(), &PactSpecification::V2);
+    println!("{:?}", actual);
+    let pact_match = pact.find("match").unwrap();
+    if pact_match.as_boolean().unwrap() {
+       expect!(match_request(expected, actual)).to(be_empty());
+    } else {
+       expect!(match_request(expected, actual)).to_not(be_empty());
+    }
+}
+
+#[test]
 fn missing_key() {
-=======
-fn not_null_found_in_array_when_null_expected() {
->>>>>>> a531e45f
-    env_logger::init().unwrap_or(());
-    let pact = Json::from_str(r#"
-      {
-        "match": false,
-<<<<<<< HEAD
+    env_logger::init().unwrap_or(());
+    let pact = Json::from_str(r#"
+      {
+        "match": false,
         "comment": "Missing key alligator name",
-=======
-        "comment": "Favourite colours expected to contain null, but not null found",
->>>>>>> a531e45f
-        "expected" : {
-          "method": "POST",
-          "path": "/",
-          "query": "",
-          "headers": {"Content-Type": "application/json"},
-          "body": {
-            "alligator":{
-<<<<<<< HEAD
+        "expected" : {
+          "method": "POST",
+          "path": "/",
+          "query": "",
+          "headers": {"Content-Type": "application/json"},
+          "body": {
+            "alligator":{
               "name": "Mary",
               "age": 3
-=======
-              "favouriteNumbers": ["1",null,"3"]
->>>>>>> a531e45f
-            }
-          }
-        },
-        "actual": {
-          "method": "POST",
-          "path": "/",
-          "query": "",
-          "headers": {"Content-Type": "application/json"},
-          "body": {
-<<<<<<< HEAD
+            }
+          }
+        },
+        "actual": {
+          "method": "POST",
+          "path": "/",
+          "query": "",
+          "headers": {"Content-Type": "application/json"},
+          "body": {
             "alligator": {
               "age": 3
-=======
-            "alligator":{
-              "favouriteNumbers": ["1","2","3"]
->>>>>>> a531e45f
-            }
-          }
-        }
-      }
-    "#).unwrap();
-
-    let expected = Request::from_json(&pact.find("expected").unwrap(), &PactSpecification::V2);
-    println!("{:?}", expected);
-    let actual = Request::from_json(&pact.find("actual").unwrap(), &PactSpecification::V2);
-    println!("{:?}", actual);
-    let pact_match = pact.find("match").unwrap();
-    if pact_match.as_boolean().unwrap() {
-       expect!(match_request(expected, actual)).to(be_empty());
-    } else {
-       expect!(match_request(expected, actual)).to_not(be_empty());
-    }
-}
-
-#[test]
-<<<<<<< HEAD
+            }
+          }
+        }
+      }
+    "#).unwrap();
+
+    let expected = Request::from_json(&pact.find("expected").unwrap(), &PactSpecification::V2);
+    println!("{:?}", expected);
+    let actual = Request::from_json(&pact.find("actual").unwrap(), &PactSpecification::V2);
+    println!("{:?}", actual);
+    let pact_match = pact.find("match").unwrap();
+    if pact_match.as_boolean().unwrap() {
+       expect!(match_request(expected, actual)).to(be_empty());
+    } else {
+       expect!(match_request(expected, actual)).to_not(be_empty());
+    }
+}
+
+#[test]
 fn no_body_no_content_type_xml() {
     env_logger::init().unwrap_or(());
     let pact = Json::from_str(r#"
@@ -2439,58 +1433,30 @@
           "method": "POST",
           "path": "/",
           "query": ""
-=======
-fn null_found_at_key_where_not_null_expected() {
-    env_logger::init().unwrap_or(());
-    let pact = Json::from_str(r#"
-      {
-        "match": false,
-        "comment": "Name should be null",
-        "expected" : {
-          "method": "POST",
-          "path": "/",
-          "query": "",
-          "headers": {"Content-Type": "application/json"},
-          "body": {
-            "alligator":{
-              "name": "Mary"
-            }
-          }
->>>>>>> a531e45f
-        },
-        "actual": {
-          "method": "POST",
-          "path": "/",
-          "query": "",
-<<<<<<< HEAD
+        },
+        "actual": {
+          "method": "POST",
+          "path": "/",
+          "query": "",
           "headers": {"Content-Type": "application/xml"},
           "body": "<?xml version=\"1.0\" encoding=\"UTF-8\"?><alligator name=\"Mary\"/>"
-=======
-          "headers": {"Content-Type": "application/json"},
-          "body": {
-            "alligator":{
-              "name": null
-            }
-          }
->>>>>>> a531e45f
-        }
-      }
-    "#).unwrap();
-
-    let expected = Request::from_json(&pact.find("expected").unwrap(), &PactSpecification::V2);
-    println!("{:?}", expected);
-    let actual = Request::from_json(&pact.find("actual").unwrap(), &PactSpecification::V2);
-    println!("{:?}", actual);
-    let pact_match = pact.find("match").unwrap();
-    if pact_match.as_boolean().unwrap() {
-       expect!(match_request(expected, actual)).to(be_empty());
-    } else {
-       expect!(match_request(expected, actual)).to_not(be_empty());
-    }
-}
-
-#[test]
-<<<<<<< HEAD
+        }
+      }
+    "#).unwrap();
+
+    let expected = Request::from_json(&pact.find("expected").unwrap(), &PactSpecification::V2);
+    println!("{:?}", expected);
+    let actual = Request::from_json(&pact.find("actual").unwrap(), &PactSpecification::V2);
+    println!("{:?}", actual);
+    let pact_match = pact.find("match").unwrap();
+    if pact_match.as_boolean().unwrap() {
+       expect!(match_request(expected, actual)).to(be_empty());
+    } else {
+       expect!(match_request(expected, actual)).to_not(be_empty());
+    }
+}
+
+#[test]
 fn no_body_no_content_type() {
     env_logger::init().unwrap_or(());
     let pact = Json::from_str(r#"
@@ -2501,424 +1467,842 @@
           "method": "POST",
           "path": "/",
           "query": ""
-=======
-fn null_found_in_array_when_not_null_expected() {
-    env_logger::init().unwrap_or(());
-    let pact = Json::from_str(r#"
-      {
-        "match": false,
-        "comment": "Favourite colours expected to be strings found a null",
-        "expected" : {
-          "method": "POST",
-          "path": "/",
-          "query": "",
-          "headers": {"Content-Type": "application/json"},
-          "body": {
-            "alligator":{
-              "favouriteNumbers": ["1","2","3"]
-            }
-          }
->>>>>>> a531e45f
-        },
-        "actual": {
-          "method": "POST",
-          "path": "/",
-          "query": "",
-          "headers": {"Content-Type": "application/json"},
-          "body": {
-<<<<<<< HEAD
+        },
+        "actual": {
+          "method": "POST",
+          "path": "/",
+          "query": "",
+          "headers": {"Content-Type": "application/json"},
+          "body": {
             "alligator": {
               "age": 3
-=======
-            "alligator":{
-              "favouriteNumbers": ["1",null,"3"]
->>>>>>> a531e45f
-            }
-          }
-        }
-      }
-    "#).unwrap();
-
-    let expected = Request::from_json(&pact.find("expected").unwrap(), &PactSpecification::V2);
-    println!("{:?}", expected);
-    let actual = Request::from_json(&pact.find("actual").unwrap(), &PactSpecification::V2);
-    println!("{:?}", actual);
-    let pact_match = pact.find("match").unwrap();
-    if pact_match.as_boolean().unwrap() {
-       expect!(match_request(expected, actual)).to(be_empty());
-    } else {
-       expect!(match_request(expected, actual)).to_not(be_empty());
-    }
-}
-
-#[test]
-<<<<<<< HEAD
+            }
+          }
+        }
+      }
+    "#).unwrap();
+
+    let expected = Request::from_json(&pact.find("expected").unwrap(), &PactSpecification::V2);
+    println!("{:?}", expected);
+    let actual = Request::from_json(&pact.find("actual").unwrap(), &PactSpecification::V2);
+    println!("{:?}", actual);
+    let pact_match = pact.find("match").unwrap();
+    if pact_match.as_boolean().unwrap() {
+       expect!(match_request(expected, actual)).to(be_empty());
+    } else {
+       expect!(match_request(expected, actual)).to_not(be_empty());
+    }
+}
+
+#[test]
 fn no_body_xml() {
     env_logger::init().unwrap_or(());
     let pact = Json::from_str(r#"
       {
         "match": true,
         "comment": "XML Missing body",
-=======
-fn number_found_at_key_when_string_expected() {
-    env_logger::init().unwrap_or(());
-    let pact = Json::from_str(r#"
-      {
-        "match": false,
-        "comment": "Number of feet expected to be string but was number",
->>>>>>> a531e45f
-        "expected" : {
-          "method": "POST",
-          "path": "/",
-          "query": "",
-<<<<<<< HEAD
+        "expected" : {
+          "method": "POST",
+          "path": "/",
+          "query": "",
           "headers": {"Content-Type": "application/xml"}
-=======
-          "headers": {"Content-Type": "application/json"},
-          "body": {
-            "alligator":{
-              "feet": "4"
-            }
-          }
->>>>>>> a531e45f
-        },
-        "actual": {
-          "method": "POST",
-          "path": "/",
-          "query": "",
-<<<<<<< HEAD
+        },
+        "actual": {
+          "method": "POST",
+          "path": "/",
+          "query": "",
           "headers": {"Content-Type": "application/xml"},
           "body": "<?xml version=\"1.0\" encoding=\"UTF-8\"?><alligator name=\"Mary\"/>"
-=======
-          "headers": {"Content-Type": "application/json"},
-          "body": {
-            "alligator":{
-              "feet": 4
-            }
-          }
->>>>>>> a531e45f
-        }
-      }
-    "#).unwrap();
-
-    let expected = Request::from_json(&pact.find("expected").unwrap(), &PactSpecification::V2);
-    println!("{:?}", expected);
-    let actual = Request::from_json(&pact.find("actual").unwrap(), &PactSpecification::V2);
-    println!("{:?}", actual);
-    let pact_match = pact.find("match").unwrap();
-    if pact_match.as_boolean().unwrap() {
-       expect!(match_request(expected, actual)).to(be_empty());
-    } else {
-       expect!(match_request(expected, actual)).to_not(be_empty());
-    }
-}
-
-#[test]
-<<<<<<< HEAD
+        }
+      }
+    "#).unwrap();
+
+    let expected = Request::from_json(&pact.find("expected").unwrap(), &PactSpecification::V2);
+    println!("{:?}", expected);
+    let actual = Request::from_json(&pact.find("actual").unwrap(), &PactSpecification::V2);
+    println!("{:?}", actual);
+    let pact_match = pact.find("match").unwrap();
+    if pact_match.as_boolean().unwrap() {
+       expect!(match_request(expected, actual)).to(be_empty());
+    } else {
+       expect!(match_request(expected, actual)).to_not(be_empty());
+    }
+}
+
+#[test]
 fn no_body() {
     env_logger::init().unwrap_or(());
     let pact = Json::from_str(r#"
       {
         "match": true,
         "comment": "Missing body",
-=======
-fn number_found_in_array_when_string_expected() {
-    env_logger::init().unwrap_or(());
-    let pact = Json::from_str(r#"
-      {
-        "match": false,
-        "comment": "Favourite colours expected to be strings found a number",
->>>>>>> a531e45f
-        "expected" : {
-          "method": "POST",
-          "path": "/",
-          "query": "",
-<<<<<<< HEAD
+        "expected" : {
+          "method": "POST",
+          "path": "/",
+          "query": "",
           "headers": {"Content-Type": "application/json"}
-=======
-          "headers": {"Content-Type": "application/json"},
-          "body": {
-            "alligator":{
-              "favouriteNumbers": ["1","2","3"]
-            }
-          }
->>>>>>> a531e45f
-        },
-        "actual": {
-          "method": "POST",
-          "path": "/",
-          "query": "",
-          "headers": {"Content-Type": "application/json"},
-          "body": {
-<<<<<<< HEAD
+        },
+        "actual": {
+          "method": "POST",
+          "path": "/",
+          "query": "",
+          "headers": {"Content-Type": "application/json"},
+          "body": {
             "alligator": {
               "age": 3
-=======
+            }
+          }
+        }
+      }
+    "#).unwrap();
+
+    let expected = Request::from_json(&pact.find("expected").unwrap(), &PactSpecification::V2);
+    println!("{:?}", expected);
+    let actual = Request::from_json(&pact.find("actual").unwrap(), &PactSpecification::V2);
+    println!("{:?}", actual);
+    let pact_match = pact.find("match").unwrap();
+    if pact_match.as_boolean().unwrap() {
+       expect!(match_request(expected, actual)).to(be_empty());
+    } else {
+       expect!(match_request(expected, actual)).to_not(be_empty());
+    }
+}
+
+#[test]
+fn not_empty_found_at_key_when_empty_expected_xml() {
+    env_logger::init().unwrap_or(());
+    let pact = Json::from_str(r#"
+      {
+        "match": false,
+        "comment": "XML Name should be empty",
+        "expected" : {
+          "method": "POST",
+          "path": "/",
+          "query": "",
+          "headers": {"Content-Type": "application/json"},
+          "body": "<?xml version=\"1.0\" encoding=\"UTF-8\"?><alligator name=\"\"/>"
+        },
+        "actual": {
+          "method": "POST",
+          "path": "/",
+          "query": "",
+          "headers": {"Content-Type": "application/xml"},
+          "body": "<?xml version=\"1.0\" encoding=\"UTF-8\"?><alligator name=\"Mary\"/>"
+        }
+      }
+    "#).unwrap();
+
+    let expected = Request::from_json(&pact.find("expected").unwrap(), &PactSpecification::V2);
+    println!("{:?}", expected);
+    let actual = Request::from_json(&pact.find("actual").unwrap(), &PactSpecification::V2);
+    println!("{:?}", actual);
+    let pact_match = pact.find("match").unwrap();
+    if pact_match.as_boolean().unwrap() {
+       expect!(match_request(expected, actual)).to(be_empty());
+    } else {
+       expect!(match_request(expected, actual)).to_not(be_empty());
+    }
+}
+
+#[test]
+fn not_empty_found_in_array_when_empty_expected_xml() {
+    env_logger::init().unwrap_or(());
+    let pact = Json::from_str(r#"
+      {
+        "match": false,
+        "comment": "XML Favourite numbers expected to contain empty, but non-empty found",
+        "expected" : {
+          "method": "POST",
+          "path": "/",
+          "query": "",
+          "headers": {"Content-Type": "application/xml"},
+          "body": "<?xml version=\"1.0\" encoding=\"UTF-8\"?><alligator><favouriteNumbers><favouriteNumber>1</favouriteNumber><favouriteNumber></favouriteNumber><favouriteNumber>3</favouriteNumber></favouriteNumbers></alligator>"
+        },
+        "actual": {
+          "method": "POST",
+          "path": "/",
+          "query": "",
+          "headers": {"Content-Type": "application/xml"},
+          "body": "<?xml version=\"1.0\" encoding=\"UTF-8\"?><alligator><favouriteNumbers><favouriteNumber>1</favouriteNumber><favouriteNumber>2</favouriteNumber><favouriteNumber>3</favouriteNumber></favouriteNumbers></alligator>"
+        }
+      }
+    "#).unwrap();
+
+    let expected = Request::from_json(&pact.find("expected").unwrap(), &PactSpecification::V2);
+    println!("{:?}", expected);
+    let actual = Request::from_json(&pact.find("actual").unwrap(), &PactSpecification::V2);
+    println!("{:?}", actual);
+    let pact_match = pact.find("match").unwrap();
+    if pact_match.as_boolean().unwrap() {
+       expect!(match_request(expected, actual)).to(be_empty());
+    } else {
+       expect!(match_request(expected, actual)).to_not(be_empty());
+    }
+}
+
+#[test]
+fn not_null_found_at_key_when_null_expected() {
+    env_logger::init().unwrap_or(());
+    let pact = Json::from_str(r#"
+      {
+        "match": false,
+        "comment": "Name should be null",
+        "expected" : {
+          "method": "POST",
+          "path": "/",
+          "query": "",
+          "headers": {"Content-Type": "application/json"},
+          "body": {
+            "alligator":{
+              "name": null
+            }
+          }
+        },
+        "actual": {
+          "method": "POST",
+          "path": "/",
+          "query": "",
+          "headers": {"Content-Type": "application/json"},
+          "body": {
+            "alligator":{
+              "name": "Fred"
+            }
+          }
+        }
+      }
+    "#).unwrap();
+
+    let expected = Request::from_json(&pact.find("expected").unwrap(), &PactSpecification::V2);
+    println!("{:?}", expected);
+    let actual = Request::from_json(&pact.find("actual").unwrap(), &PactSpecification::V2);
+    println!("{:?}", actual);
+    let pact_match = pact.find("match").unwrap();
+    if pact_match.as_boolean().unwrap() {
+       expect!(match_request(expected, actual)).to(be_empty());
+    } else {
+       expect!(match_request(expected, actual)).to_not(be_empty());
+    }
+}
+
+#[test]
+fn not_null_found_in_array_when_null_expected() {
+    env_logger::init().unwrap_or(());
+    let pact = Json::from_str(r#"
+      {
+        "match": false,
+        "comment": "Favourite colours expected to contain null, but not null found",
+        "expected" : {
+          "method": "POST",
+          "path": "/",
+          "query": "",
+          "headers": {"Content-Type": "application/json"},
+          "body": {
+            "alligator":{
+              "favouriteNumbers": ["1",null,"3"]
+            }
+          }
+        },
+        "actual": {
+          "method": "POST",
+          "path": "/",
+          "query": "",
+          "headers": {"Content-Type": "application/json"},
+          "body": {
+            "alligator":{
+              "favouriteNumbers": ["1","2","3"]
+            }
+          }
+        }
+      }
+    "#).unwrap();
+
+    let expected = Request::from_json(&pact.find("expected").unwrap(), &PactSpecification::V2);
+    println!("{:?}", expected);
+    let actual = Request::from_json(&pact.find("actual").unwrap(), &PactSpecification::V2);
+    println!("{:?}", actual);
+    let pact_match = pact.find("match").unwrap();
+    if pact_match.as_boolean().unwrap() {
+       expect!(match_request(expected, actual)).to(be_empty());
+    } else {
+       expect!(match_request(expected, actual)).to_not(be_empty());
+    }
+}
+
+#[test]
+fn null_found_at_key_where_not_null_expected() {
+    env_logger::init().unwrap_or(());
+    let pact = Json::from_str(r#"
+      {
+        "match": false,
+        "comment": "Name should be null",
+        "expected" : {
+          "method": "POST",
+          "path": "/",
+          "query": "",
+          "headers": {"Content-Type": "application/json"},
+          "body": {
+            "alligator":{
+              "name": "Mary"
+            }
+          }
+        },
+        "actual": {
+          "method": "POST",
+          "path": "/",
+          "query": "",
+          "headers": {"Content-Type": "application/json"},
+          "body": {
+            "alligator":{
+              "name": null
+            }
+          }
+        }
+      }
+    "#).unwrap();
+
+    let expected = Request::from_json(&pact.find("expected").unwrap(), &PactSpecification::V2);
+    println!("{:?}", expected);
+    let actual = Request::from_json(&pact.find("actual").unwrap(), &PactSpecification::V2);
+    println!("{:?}", actual);
+    let pact_match = pact.find("match").unwrap();
+    if pact_match.as_boolean().unwrap() {
+       expect!(match_request(expected, actual)).to(be_empty());
+    } else {
+       expect!(match_request(expected, actual)).to_not(be_empty());
+    }
+}
+
+#[test]
+fn null_found_in_array_when_not_null_expected() {
+    env_logger::init().unwrap_or(());
+    let pact = Json::from_str(r#"
+      {
+        "match": false,
+        "comment": "Favourite colours expected to be strings found a null",
+        "expected" : {
+          "method": "POST",
+          "path": "/",
+          "query": "",
+          "headers": {"Content-Type": "application/json"},
+          "body": {
+            "alligator":{
+              "favouriteNumbers": ["1","2","3"]
+            }
+          }
+        },
+        "actual": {
+          "method": "POST",
+          "path": "/",
+          "query": "",
+          "headers": {"Content-Type": "application/json"},
+          "body": {
+            "alligator":{
+              "favouriteNumbers": ["1",null,"3"]
+            }
+          }
+        }
+      }
+    "#).unwrap();
+
+    let expected = Request::from_json(&pact.find("expected").unwrap(), &PactSpecification::V2);
+    println!("{:?}", expected);
+    let actual = Request::from_json(&pact.find("actual").unwrap(), &PactSpecification::V2);
+    println!("{:?}", actual);
+    let pact_match = pact.find("match").unwrap();
+    if pact_match.as_boolean().unwrap() {
+       expect!(match_request(expected, actual)).to(be_empty());
+    } else {
+       expect!(match_request(expected, actual)).to_not(be_empty());
+    }
+}
+
+#[test]
+fn number_found_at_key_when_string_expected() {
+    env_logger::init().unwrap_or(());
+    let pact = Json::from_str(r#"
+      {
+        "match": false,
+        "comment": "Number of feet expected to be string but was number",
+        "expected" : {
+          "method": "POST",
+          "path": "/",
+          "query": "",
+          "headers": {"Content-Type": "application/json"},
+          "body": {
+            "alligator":{
+              "feet": "4"
+            }
+          }
+        },
+        "actual": {
+          "method": "POST",
+          "path": "/",
+          "query": "",
+          "headers": {"Content-Type": "application/json"},
+          "body": {
+            "alligator":{
+              "feet": 4
+            }
+          }
+        }
+      }
+    "#).unwrap();
+
+    let expected = Request::from_json(&pact.find("expected").unwrap(), &PactSpecification::V2);
+    println!("{:?}", expected);
+    let actual = Request::from_json(&pact.find("actual").unwrap(), &PactSpecification::V2);
+    println!("{:?}", actual);
+    let pact_match = pact.find("match").unwrap();
+    if pact_match.as_boolean().unwrap() {
+       expect!(match_request(expected, actual)).to(be_empty());
+    } else {
+       expect!(match_request(expected, actual)).to_not(be_empty());
+    }
+}
+
+#[test]
+fn number_found_in_array_when_string_expected() {
+    env_logger::init().unwrap_or(());
+    let pact = Json::from_str(r#"
+      {
+        "match": false,
+        "comment": "Favourite colours expected to be strings found a number",
+        "expected" : {
+          "method": "POST",
+          "path": "/",
+          "query": "",
+          "headers": {"Content-Type": "application/json"},
+          "body": {
+            "alligator":{
+              "favouriteNumbers": ["1","2","3"]
+            }
+          }
+        },
+        "actual": {
+          "method": "POST",
+          "path": "/",
+          "query": "",
+          "headers": {"Content-Type": "application/json"},
+          "body": {
             "alligator":{
               "favouriteNumbers": ["1",2,"3"]
->>>>>>> a531e45f
-            }
-          }
-        }
-      }
-    "#).unwrap();
-
-    let expected = Request::from_json(&pact.find("expected").unwrap(), &PactSpecification::V2);
-    println!("{:?}", expected);
-    let actual = Request::from_json(&pact.find("actual").unwrap(), &PactSpecification::V2);
-    println!("{:?}", actual);
-    let pact_match = pact.find("match").unwrap();
-    if pact_match.as_boolean().unwrap() {
-       expect!(match_request(expected, actual)).to(be_empty());
-    } else {
-       expect!(match_request(expected, actual)).to_not(be_empty());
-    }
-}
-
-#[test]
-<<<<<<< HEAD
-fn not_empty_found_at_key_when_empty_expected_xml() {
-=======
+            }
+          }
+        }
+      }
+    "#).unwrap();
+
+    let expected = Request::from_json(&pact.find("expected").unwrap(), &PactSpecification::V2);
+    println!("{:?}", expected);
+    let actual = Request::from_json(&pact.find("actual").unwrap(), &PactSpecification::V2);
+    println!("{:?}", actual);
+    let pact_match = pact.find("match").unwrap();
+    if pact_match.as_boolean().unwrap() {
+       expect!(match_request(expected, actual)).to(be_empty());
+    } else {
+       expect!(match_request(expected, actual)).to_not(be_empty());
+    }
+}
+
+#[test]
 fn plain_text_that_does_not_match() {
->>>>>>> a531e45f
-    env_logger::init().unwrap_or(());
-    let pact = Json::from_str(r#"
-      {
-        "match": false,
-<<<<<<< HEAD
-        "comment": "XML Name should be empty",
-=======
+    env_logger::init().unwrap_or(());
+    let pact = Json::from_str(r#"
+      {
+        "match": false,
         "comment": "Plain text that does not match",
->>>>>>> a531e45f
-        "expected" : {
-          "method": "POST",
-          "path": "/",
-          "query": "",
-<<<<<<< HEAD
-          "headers": {"Content-Type": "application/json"},
-          "body": "<?xml version=\"1.0\" encoding=\"UTF-8\"?><alligator name=\"\"/>"
-=======
+        "expected" : {
+          "method": "POST",
+          "path": "/",
+          "query": "",
           "headers": { "Content-Type": "text/plain" },
           "body": "alligator named mary"
->>>>>>> a531e45f
-        },
-        "actual": {
-          "method": "POST",
-          "path": "/",
-          "query": "",
-<<<<<<< HEAD
-          "headers": {"Content-Type": "application/xml"},
-          "body": "<?xml version=\"1.0\" encoding=\"UTF-8\"?><alligator name=\"Mary\"/>"
-=======
+        },
+        "actual": {
+          "method": "POST",
+          "path": "/",
+          "query": "",
           "headers": { "Content-Type": "text/plain" },
           "body": "alligator named fred"
->>>>>>> a531e45f
-        }
-      }
-    "#).unwrap();
-
-    let expected = Request::from_json(&pact.find("expected").unwrap(), &PactSpecification::V2);
-    println!("{:?}", expected);
-    let actual = Request::from_json(&pact.find("actual").unwrap(), &PactSpecification::V2);
-    println!("{:?}", actual);
-    let pact_match = pact.find("match").unwrap();
-    if pact_match.as_boolean().unwrap() {
-       expect!(match_request(expected, actual)).to(be_empty());
-    } else {
-       expect!(match_request(expected, actual)).to_not(be_empty());
-    }
-}
-
-#[test]
-<<<<<<< HEAD
-fn not_empty_found_in_array_when_empty_expected_xml() {
-    env_logger::init().unwrap_or(());
-    let pact = Json::from_str(r#"
-      {
-        "match": false,
-        "comment": "XML Favourite numbers expected to contain empty, but non-empty found",
-=======
+        }
+      }
+    "#).unwrap();
+
+    let expected = Request::from_json(&pact.find("expected").unwrap(), &PactSpecification::V2);
+    println!("{:?}", expected);
+    let actual = Request::from_json(&pact.find("actual").unwrap(), &PactSpecification::V2);
+    println!("{:?}", actual);
+    let pact_match = pact.find("match").unwrap();
+    if pact_match.as_boolean().unwrap() {
+       expect!(match_request(expected, actual)).to(be_empty());
+    } else {
+       expect!(match_request(expected, actual)).to_not(be_empty());
+    }
+}
+
+#[test]
 fn plain_text_that_matches() {
     env_logger::init().unwrap_or(());
     let pact = Json::from_str(r#"
       {
         "match": true,
         "comment": "Plain text that matches",
->>>>>>> a531e45f
-        "expected" : {
-          "method": "POST",
-          "path": "/",
-          "query": "",
-<<<<<<< HEAD
-          "headers": {"Content-Type": "application/xml"},
-          "body": "<?xml version=\"1.0\" encoding=\"UTF-8\"?><alligator><favouriteNumbers><favouriteNumber>1</favouriteNumber><favouriteNumber></favouriteNumber><favouriteNumber>3</favouriteNumber></favouriteNumbers></alligator>"
-=======
+        "expected" : {
+          "method": "POST",
+          "path": "/",
+          "query": "",
           "headers": { "Content-Type": "text/plain" },
           "body": "alligator named mary"
->>>>>>> a531e45f
-        },
-        "actual": {
-          "method": "POST",
-          "path": "/",
-          "query": "",
-<<<<<<< HEAD
-          "headers": {"Content-Type": "application/xml"},
-          "body": "<?xml version=\"1.0\" encoding=\"UTF-8\"?><alligator><favouriteNumbers><favouriteNumber>1</favouriteNumber><favouriteNumber>2</favouriteNumber><favouriteNumber>3</favouriteNumber></favouriteNumbers></alligator>"
-=======
+        },
+        "actual": {
+          "method": "POST",
+          "path": "/",
+          "query": "",
           "headers": { "Content-Type": "text/plain" },
           "body": "alligator named mary"
->>>>>>> a531e45f
-        }
-      }
-    "#).unwrap();
-
-    let expected = Request::from_json(&pact.find("expected").unwrap(), &PactSpecification::V2);
-    println!("{:?}", expected);
-    let actual = Request::from_json(&pact.find("actual").unwrap(), &PactSpecification::V2);
-    println!("{:?}", actual);
-    let pact_match = pact.find("match").unwrap();
-    if pact_match.as_boolean().unwrap() {
-       expect!(match_request(expected, actual)).to(be_empty());
-    } else {
-       expect!(match_request(expected, actual)).to_not(be_empty());
-    }
-}
-
-#[test]
-<<<<<<< HEAD
-fn not_null_found_at_key_when_null_expected() {
-=======
+        }
+      }
+    "#).unwrap();
+
+    let expected = Request::from_json(&pact.find("expected").unwrap(), &PactSpecification::V2);
+    println!("{:?}", expected);
+    let actual = Request::from_json(&pact.find("actual").unwrap(), &PactSpecification::V2);
+    println!("{:?}", actual);
+    let pact_match = pact.find("match").unwrap();
+    if pact_match.as_boolean().unwrap() {
+       expect!(match_request(expected, actual)).to(be_empty());
+    } else {
+       expect!(match_request(expected, actual)).to_not(be_empty());
+    }
+}
+
+#[test]
 fn string_found_at_key_when_number_expected() {
->>>>>>> a531e45f
-    env_logger::init().unwrap_or(());
-    let pact = Json::from_str(r#"
-      {
-        "match": false,
-<<<<<<< HEAD
-        "comment": "Name should be null",
-=======
+    env_logger::init().unwrap_or(());
+    let pact = Json::from_str(r#"
+      {
+        "match": false,
         "comment": "Number of feet expected to be number but was string",
->>>>>>> a531e45f
-        "expected" : {
-          "method": "POST",
-          "path": "/",
-          "query": "",
-          "headers": {"Content-Type": "application/json"},
-          "body": {
-            "alligator":{
-<<<<<<< HEAD
-              "name": null
-=======
+        "expected" : {
+          "method": "POST",
+          "path": "/",
+          "query": "",
+          "headers": {"Content-Type": "application/json"},
+          "body": {
+            "alligator":{
               "feet": 4
->>>>>>> a531e45f
-            }
-          }
-        },
-        "actual": {
-          "method": "POST",
-          "path": "/",
-          "query": "",
-          "headers": {"Content-Type": "application/json"},
-          "body": {
-            "alligator":{
-<<<<<<< HEAD
-              "name": "Fred"
-=======
+            }
+          }
+        },
+        "actual": {
+          "method": "POST",
+          "path": "/",
+          "query": "",
+          "headers": {"Content-Type": "application/json"},
+          "body": {
+            "alligator":{
               "feet": "4"
->>>>>>> a531e45f
-            }
-          }
-        }
-      }
-    "#).unwrap();
-
-    let expected = Request::from_json(&pact.find("expected").unwrap(), &PactSpecification::V2);
-    println!("{:?}", expected);
-    let actual = Request::from_json(&pact.find("actual").unwrap(), &PactSpecification::V2);
-    println!("{:?}", actual);
-    let pact_match = pact.find("match").unwrap();
-    if pact_match.as_boolean().unwrap() {
-       expect!(match_request(expected, actual)).to(be_empty());
-    } else {
-       expect!(match_request(expected, actual)).to_not(be_empty());
-    }
-}
-
-#[test]
-<<<<<<< HEAD
-fn not_null_found_in_array_when_null_expected() {
-=======
+            }
+          }
+        }
+      }
+    "#).unwrap();
+
+    let expected = Request::from_json(&pact.find("expected").unwrap(), &PactSpecification::V2);
+    println!("{:?}", expected);
+    let actual = Request::from_json(&pact.find("actual").unwrap(), &PactSpecification::V2);
+    println!("{:?}", actual);
+    let pact_match = pact.find("match").unwrap();
+    if pact_match.as_boolean().unwrap() {
+       expect!(match_request(expected, actual)).to(be_empty());
+    } else {
+       expect!(match_request(expected, actual)).to_not(be_empty());
+    }
+}
+
+#[test]
 fn string_found_in_array_when_number_expected() {
->>>>>>> a531e45f
-    env_logger::init().unwrap_or(());
-    let pact = Json::from_str(r#"
-      {
-        "match": false,
-<<<<<<< HEAD
-        "comment": "Favourite colours expected to contain null, but not null found",
-=======
+    env_logger::init().unwrap_or(());
+    let pact = Json::from_str(r#"
+      {
+        "match": false,
         "comment": "Favourite Numbers expected to be numbers, but 2 is a string",
->>>>>>> a531e45f
-        "expected" : {
-          "method": "POST",
-          "path": "/",
-          "query": "",
-          "headers": {"Content-Type": "application/json"},
-          "body": {
-            "alligator":{
-<<<<<<< HEAD
-              "favouriteNumbers": ["1",null,"3"]
-=======
+        "expected" : {
+          "method": "POST",
+          "path": "/",
+          "query": "",
+          "headers": {"Content-Type": "application/json"},
+          "body": {
+            "alligator":{
               "favouriteNumbers": [1,2,3]
->>>>>>> a531e45f
-            }
-          }
-        },
-        "actual": {
-          "method": "POST",
-          "path": "/",
-          "query": "",
-          "headers": {"Content-Type": "application/json"},
-          "body": {
-            "alligator":{
-<<<<<<< HEAD
-              "favouriteNumbers": ["1","2","3"]
-=======
+            }
+          }
+        },
+        "actual": {
+          "method": "POST",
+          "path": "/",
+          "query": "",
+          "headers": {"Content-Type": "application/json"},
+          "body": {
+            "alligator":{
               "favouriteNumbers": [1,"2",3]
->>>>>>> a531e45f
-            }
-          }
-        }
-      }
-    "#).unwrap();
-
-    let expected = Request::from_json(&pact.find("expected").unwrap(), &PactSpecification::V2);
-    println!("{:?}", expected);
-    let actual = Request::from_json(&pact.find("actual").unwrap(), &PactSpecification::V2);
-    println!("{:?}", actual);
-    let pact_match = pact.find("match").unwrap();
-    if pact_match.as_boolean().unwrap() {
-       expect!(match_request(expected, actual)).to(be_empty());
-    } else {
-       expect!(match_request(expected, actual)).to_not(be_empty());
-    }
-}
-
-#[test]
-<<<<<<< HEAD
-fn null_found_at_key_where_not_null_expected() {
-=======
+            }
+          }
+        }
+      }
+    "#).unwrap();
+
+    let expected = Request::from_json(&pact.find("expected").unwrap(), &PactSpecification::V2);
+    println!("{:?}", expected);
+    let actual = Request::from_json(&pact.find("actual").unwrap(), &PactSpecification::V2);
+    println!("{:?}", actual);
+    let pact_match = pact.find("match").unwrap();
+    if pact_match.as_boolean().unwrap() {
+       expect!(match_request(expected, actual)).to(be_empty());
+    } else {
+       expect!(match_request(expected, actual)).to_not(be_empty());
+    }
+}
+
+#[test]
 fn unexpected_index_with_missing_value_xml() {
->>>>>>> a531e45f
-    env_logger::init().unwrap_or(());
-    let pact = Json::from_str(r#"
-      {
-        "match": false,
-<<<<<<< HEAD
-        "comment": "Name should be null",
-=======
+    env_logger::init().unwrap_or(());
+    let pact = Json::from_str(r#"
+      {
+        "match": false,
         "comment": "XML Unexpected favourite colour with empty value",
->>>>>>> a531e45f
+        "expected" : {
+          "method": "POST",
+          "path": "/",
+          "query": "",
+          "headers": {"Content-Type": "application/xml"},
+          "body": "<?xml version=\"1.0\" encoding=\"UTF-8\"?><alligator><favouriteColours><favouriteColour>red</favouriteColour><favouriteColour>blue</favouriteColour></favouriteColours></alligator>"
+        },
+        "actual": {
+          "method": "POST",
+          "path": "/",
+          "query": "",
+          "headers": {"Content-Type": "application/xml"},
+          "body": "<?xml version=\"1.0\" encoding=\"UTF-8\"?><alligator><favouriteColours><favouriteColour>red</favouriteColour><favouriteColour>blue</favouriteColour><favouriteColour></favouriteColour></favouriteColours></alligator>"
+        }
+      }
+    "#).unwrap();
+
+    let expected = Request::from_json(&pact.find("expected").unwrap(), &PactSpecification::V2);
+    println!("{:?}", expected);
+    let actual = Request::from_json(&pact.find("actual").unwrap(), &PactSpecification::V2);
+    println!("{:?}", actual);
+    let pact_match = pact.find("match").unwrap();
+    if pact_match.as_boolean().unwrap() {
+       expect!(match_request(expected, actual)).to(be_empty());
+    } else {
+       expect!(match_request(expected, actual)).to_not(be_empty());
+    }
+}
+
+#[test]
+fn unexpected_index_with_non_empty_value_xml() {
+    env_logger::init().unwrap_or(());
+    let pact = Json::from_str(r#"
+      {
+        "match": false,
+        "comment": "XML Unexpected favourite colour",
+        "expected" : {
+          "method": "POST",
+          "path": "/",
+          "query": "",
+          "headers": {"Content-Type": "application/xml"},
+          "body": "<?xml version=\"1.0\" encoding=\"UTF-8\"?><alligator><favouriteColours><favouriteColour>red</favouriteColour><favouriteColour>blue</favouriteColour></favouriteColours></alligator>"
+        },
+        "actual": {
+          "method": "POST",
+          "path": "/",
+          "query": "",
+          "headers": {"Content-Type": "application/xml"},
+          "body": "<?xml version=\"1.0\" encoding=\"UTF-8\"?><alligator><favouriteColours><favouriteColour>red</favouriteColour><favouriteColour>blue</favouriteColour><favouriteColour>taupe</favouriteColour></favouriteColours></alligator>"
+        }
+      }
+    "#).unwrap();
+
+    let expected = Request::from_json(&pact.find("expected").unwrap(), &PactSpecification::V2);
+    println!("{:?}", expected);
+    let actual = Request::from_json(&pact.find("actual").unwrap(), &PactSpecification::V2);
+    println!("{:?}", actual);
+    let pact_match = pact.find("match").unwrap();
+    if pact_match.as_boolean().unwrap() {
+       expect!(match_request(expected, actual)).to(be_empty());
+    } else {
+       expect!(match_request(expected, actual)).to_not(be_empty());
+    }
+}
+
+#[test]
+fn unexpected_index_with_not_null_value() {
+    env_logger::init().unwrap_or(());
+    let pact = Json::from_str(r#"
+      {
+        "match": false,
+        "comment": "Unexpected favourite colour",
+        "expected" : {
+          "method": "POST",
+          "path": "/",
+          "query": "",
+          "headers": {"Content-Type": "application/json"},
+          "body": {
+            "alligator":{
+              "favouriteColours": ["red","blue"]
+            }
+          }
+        },
+        "actual": {
+          "method": "POST",
+          "path": "/",
+          "query": "",
+          "headers": {"Content-Type": "application/json"},
+          "body": {
+            "alligator":{
+              "favouriteColours": ["red","blue","taupe"]
+            }
+          }
+        }
+      }
+    "#).unwrap();
+
+    let expected = Request::from_json(&pact.find("expected").unwrap(), &PactSpecification::V2);
+    println!("{:?}", expected);
+    let actual = Request::from_json(&pact.find("actual").unwrap(), &PactSpecification::V2);
+    println!("{:?}", actual);
+    let pact_match = pact.find("match").unwrap();
+    if pact_match.as_boolean().unwrap() {
+       expect!(match_request(expected, actual)).to(be_empty());
+    } else {
+       expect!(match_request(expected, actual)).to_not(be_empty());
+    }
+}
+
+#[test]
+fn unexpected_index_with_null_value() {
+    env_logger::init().unwrap_or(());
+    let pact = Json::from_str(r#"
+      {
+        "match": false,
+        "comment": "Unexpected favourite colour with null value",
+        "expected" : {
+          "method": "POST",
+          "path": "/",
+          "query": "",
+          "headers": {"Content-Type": "application/json"},
+          "body": {
+            "alligator":{
+              "favouriteColours": ["red","blue"]
+            }
+          }
+        },
+        "actual": {
+          "method": "POST",
+          "path": "/",
+          "query": "",
+          "headers": {"Content-Type": "application/json"},
+          "body": {
+            "alligator":{
+              "favouriteColours": ["red","blue", null]
+            }
+          }
+        }
+      }
+    "#).unwrap();
+
+    let expected = Request::from_json(&pact.find("expected").unwrap(), &PactSpecification::V2);
+    println!("{:?}", expected);
+    let actual = Request::from_json(&pact.find("actual").unwrap(), &PactSpecification::V2);
+    println!("{:?}", actual);
+    let pact_match = pact.find("match").unwrap();
+    if pact_match.as_boolean().unwrap() {
+       expect!(match_request(expected, actual)).to(be_empty());
+    } else {
+       expect!(match_request(expected, actual)).to_not(be_empty());
+    }
+}
+
+#[test]
+fn unexpected_key_with_empty_value_xml() {
+    env_logger::init().unwrap_or(());
+    let pact = Json::from_str(r#"
+      {
+        "match": false,
+        "comment": "XML Unexpected phone number with empty value",
+        "expected" : {
+          "method": "POST",
+          "path": "/",
+          "query": "",
+          "headers": {"Content-Type": "application/xml"},
+          "body": "<?xml version=\"1.0\" encoding=\"UTF-8\"?><alligator name=\"Mary\"/>"
+        },
+        "actual": {
+          "method": "POST",
+          "path": "/",
+          "query": "",
+          "headers": {"Content-Type": "application/xml"},
+          "body": "<?xml version=\"1.0\" encoding=\"UTF-8\"?><alligator name=\"Mary\" phoneNumber=\"\"/>"
+        }
+      }
+    "#).unwrap();
+
+    let expected = Request::from_json(&pact.find("expected").unwrap(), &PactSpecification::V2);
+    println!("{:?}", expected);
+    let actual = Request::from_json(&pact.find("actual").unwrap(), &PactSpecification::V2);
+    println!("{:?}", actual);
+    let pact_match = pact.find("match").unwrap();
+    if pact_match.as_boolean().unwrap() {
+       expect!(match_request(expected, actual)).to(be_empty());
+    } else {
+       expect!(match_request(expected, actual)).to_not(be_empty());
+    }
+}
+
+#[test]
+fn unexpected_key_with_non_empty_value_xml() {
+    env_logger::init().unwrap_or(());
+    let pact = Json::from_str(r#"
+      {
+        "match": false,
+        "comment": "XML Unexpected phone number",
+        "expected" : {
+          "method": "POST",
+          "path": "/",
+          "query": "",
+          "headers": {"Content-Type": "application/xml"},
+          "body": "<?xml version=\"1.0\" encoding=\"UTF-8\"?><alligator name=\"Mary\"/>"
+        },
+        "actual": {
+          "method": "POST",
+          "path": "/",
+          "query": "",
+          "headers": {"Content-Type": "application/xml"},
+          "body": "<?xml version=\"1.0\" encoding=\"UTF-8\"?><alligator name=\"Mary\" phoneNumber=\"12345678\"/>"
+        }
+      }
+    "#).unwrap();
+
+    let expected = Request::from_json(&pact.find("expected").unwrap(), &PactSpecification::V2);
+    println!("{:?}", expected);
+    let actual = Request::from_json(&pact.find("actual").unwrap(), &PactSpecification::V2);
+    println!("{:?}", actual);
+    let pact_match = pact.find("match").unwrap();
+    if pact_match.as_boolean().unwrap() {
+       expect!(match_request(expected, actual)).to(be_empty());
+    } else {
+       expect!(match_request(expected, actual)).to_not(be_empty());
+    }
+}
+
+#[test]
+fn unexpected_key_with_not_null_value() {
+    env_logger::init().unwrap_or(());
+    let pact = Json::from_str(r#"
+      {
+        "match": false,
+        "comment": "Unexpected phone number",
         "expected" : {
           "method": "POST",
           "path": "/",
@@ -2934,689 +2318,215 @@
           "method": "POST",
           "path": "/",
           "query": "",
-<<<<<<< HEAD
-          "headers": {"Content-Type": "application/json"},
-          "body": {
-            "alligator":{
-              "name": null
-            }
-          }
-=======
-          "headers": {"Content-Type": "application/xml"},
-          "body": "<?xml version=\"1.0\" encoding=\"UTF-8\"?><alligator><favouriteColours><favouriteColour>red</favouriteColour><favouriteColour>blue</favouriteColour><favouriteColour></favouriteColour></favouriteColours></alligator>"
->>>>>>> a531e45f
-        }
-      }
-    "#).unwrap();
-
-    let expected = Request::from_json(&pact.find("expected").unwrap(), &PactSpecification::V2);
-    println!("{:?}", expected);
-    let actual = Request::from_json(&pact.find("actual").unwrap(), &PactSpecification::V2);
-    println!("{:?}", actual);
-    let pact_match = pact.find("match").unwrap();
-    if pact_match.as_boolean().unwrap() {
-       expect!(match_request(expected, actual)).to(be_empty());
-    } else {
-       expect!(match_request(expected, actual)).to_not(be_empty());
-    }
-}
-
-#[test]
-<<<<<<< HEAD
-fn null_found_in_array_when_not_null_expected() {
-=======
-fn unexpected_index_with_non_empty_value_xml() {
->>>>>>> a531e45f
-    env_logger::init().unwrap_or(());
-    let pact = Json::from_str(r#"
-      {
-        "match": false,
-<<<<<<< HEAD
-        "comment": "Favourite colours expected to be strings found a null",
-=======
-        "comment": "XML Unexpected favourite colour",
->>>>>>> a531e45f
-        "expected" : {
-          "method": "POST",
-          "path": "/",
-          "query": "",
-<<<<<<< HEAD
-          "headers": {"Content-Type": "application/json"},
-          "body": {
-            "alligator":{
-              "favouriteNumbers": ["1","2","3"]
-            }
-          }
-=======
-          "headers": {"Content-Type": "application/xml"},
-          "body": "<?xml version=\"1.0\" encoding=\"UTF-8\"?><alligator><favouriteColours><favouriteColour>red</favouriteColour><favouriteColour>blue</favouriteColour></favouriteColours></alligator>"
->>>>>>> a531e45f
-        },
-        "actual": {
-          "method": "POST",
-          "path": "/",
-          "query": "",
-<<<<<<< HEAD
-          "headers": {"Content-Type": "application/json"},
-          "body": {
-            "alligator":{
-              "favouriteNumbers": ["1",null,"3"]
-            }
-          }
-=======
-          "headers": {"Content-Type": "application/xml"},
-          "body": "<?xml version=\"1.0\" encoding=\"UTF-8\"?><alligator><favouriteColours><favouriteColour>red</favouriteColour><favouriteColour>blue</favouriteColour><favouriteColour>taupe</favouriteColour></favouriteColours></alligator>"
->>>>>>> a531e45f
-        }
-      }
-    "#).unwrap();
-
-    let expected = Request::from_json(&pact.find("expected").unwrap(), &PactSpecification::V2);
-    println!("{:?}", expected);
-    let actual = Request::from_json(&pact.find("actual").unwrap(), &PactSpecification::V2);
-    println!("{:?}", actual);
-    let pact_match = pact.find("match").unwrap();
-    if pact_match.as_boolean().unwrap() {
-       expect!(match_request(expected, actual)).to(be_empty());
-    } else {
-       expect!(match_request(expected, actual)).to_not(be_empty());
-    }
-}
-
-#[test]
-<<<<<<< HEAD
-fn number_found_at_key_when_string_expected() {
-=======
-fn unexpected_index_with_not_null_value() {
->>>>>>> a531e45f
-    env_logger::init().unwrap_or(());
-    let pact = Json::from_str(r#"
-      {
-        "match": false,
-<<<<<<< HEAD
-        "comment": "Number of feet expected to be string but was number",
-=======
-        "comment": "Unexpected favourite colour",
->>>>>>> a531e45f
-        "expected" : {
-          "method": "POST",
-          "path": "/",
-          "query": "",
-          "headers": {"Content-Type": "application/json"},
-          "body": {
-            "alligator":{
-<<<<<<< HEAD
-              "feet": "4"
-=======
-              "favouriteColours": ["red","blue"]
->>>>>>> a531e45f
-            }
-          }
-        },
-        "actual": {
-          "method": "POST",
-          "path": "/",
-          "query": "",
-          "headers": {"Content-Type": "application/json"},
-          "body": {
-            "alligator":{
-<<<<<<< HEAD
-              "feet": 4
-=======
-              "favouriteColours": ["red","blue","taupe"]
->>>>>>> a531e45f
-            }
-          }
-        }
-      }
-    "#).unwrap();
-
-    let expected = Request::from_json(&pact.find("expected").unwrap(), &PactSpecification::V2);
-    println!("{:?}", expected);
-    let actual = Request::from_json(&pact.find("actual").unwrap(), &PactSpecification::V2);
-    println!("{:?}", actual);
-    let pact_match = pact.find("match").unwrap();
-    if pact_match.as_boolean().unwrap() {
-       expect!(match_request(expected, actual)).to(be_empty());
-    } else {
-       expect!(match_request(expected, actual)).to_not(be_empty());
-    }
-}
-
-#[test]
-<<<<<<< HEAD
-fn number_found_in_array_when_string_expected() {
-=======
-fn unexpected_index_with_null_value() {
->>>>>>> a531e45f
-    env_logger::init().unwrap_or(());
-    let pact = Json::from_str(r#"
-      {
-        "match": false,
-<<<<<<< HEAD
-        "comment": "Favourite colours expected to be strings found a number",
-=======
-        "comment": "Unexpected favourite colour with null value",
->>>>>>> a531e45f
-        "expected" : {
-          "method": "POST",
-          "path": "/",
-          "query": "",
-          "headers": {"Content-Type": "application/json"},
-          "body": {
-            "alligator":{
-<<<<<<< HEAD
-              "favouriteNumbers": ["1","2","3"]
-=======
-              "favouriteColours": ["red","blue"]
->>>>>>> a531e45f
-            }
-          }
-        },
-        "actual": {
-          "method": "POST",
-          "path": "/",
-          "query": "",
-          "headers": {"Content-Type": "application/json"},
-          "body": {
-            "alligator":{
-<<<<<<< HEAD
-              "favouriteNumbers": ["1",2,"3"]
-=======
-              "favouriteColours": ["red","blue", null]
->>>>>>> a531e45f
-            }
-          }
-        }
-      }
-    "#).unwrap();
-
-    let expected = Request::from_json(&pact.find("expected").unwrap(), &PactSpecification::V2);
-    println!("{:?}", expected);
-    let actual = Request::from_json(&pact.find("actual").unwrap(), &PactSpecification::V2);
-    println!("{:?}", actual);
-    let pact_match = pact.find("match").unwrap();
-    if pact_match.as_boolean().unwrap() {
-       expect!(match_request(expected, actual)).to(be_empty());
-    } else {
-       expect!(match_request(expected, actual)).to_not(be_empty());
-    }
-}
-
-#[test]
-<<<<<<< HEAD
-fn plain_text_that_does_not_match() {
-=======
-fn unexpected_key_with_empty_value_xml() {
->>>>>>> a531e45f
-    env_logger::init().unwrap_or(());
-    let pact = Json::from_str(r#"
-      {
-        "match": false,
-<<<<<<< HEAD
-        "comment": "Plain text that does not match",
-=======
-        "comment": "XML Unexpected phone number with empty value",
->>>>>>> a531e45f
-        "expected" : {
-          "method": "POST",
-          "path": "/",
-          "query": "",
-<<<<<<< HEAD
-          "headers": { "Content-Type": "text/plain" },
-          "body": "alligator named mary"
-=======
-          "headers": {"Content-Type": "application/xml"},
-          "body": "<?xml version=\"1.0\" encoding=\"UTF-8\"?><alligator name=\"Mary\"/>"
->>>>>>> a531e45f
-        },
-        "actual": {
-          "method": "POST",
-          "path": "/",
-          "query": "",
-<<<<<<< HEAD
-          "headers": { "Content-Type": "text/plain" },
-          "body": "alligator named fred"
-=======
-          "headers": {"Content-Type": "application/xml"},
-          "body": "<?xml version=\"1.0\" encoding=\"UTF-8\"?><alligator name=\"Mary\" phoneNumber=\"\"/>"
->>>>>>> a531e45f
-        }
-      }
-    "#).unwrap();
-
-    let expected = Request::from_json(&pact.find("expected").unwrap(), &PactSpecification::V2);
-    println!("{:?}", expected);
-    let actual = Request::from_json(&pact.find("actual").unwrap(), &PactSpecification::V2);
-    println!("{:?}", actual);
-    let pact_match = pact.find("match").unwrap();
-    if pact_match.as_boolean().unwrap() {
-       expect!(match_request(expected, actual)).to(be_empty());
-    } else {
-       expect!(match_request(expected, actual)).to_not(be_empty());
-    }
-}
-
-#[test]
-<<<<<<< HEAD
-fn plain_text_that_matches() {
-    env_logger::init().unwrap_or(());
-    let pact = Json::from_str(r#"
-      {
-        "match": true,
-        "comment": "Plain text that matches",
-=======
-fn unexpected_key_with_non_empty_value_xml() {
-    env_logger::init().unwrap_or(());
-    let pact = Json::from_str(r#"
-      {
-        "match": false,
-        "comment": "XML Unexpected phone number",
->>>>>>> a531e45f
-        "expected" : {
-          "method": "POST",
-          "path": "/",
-          "query": "",
-<<<<<<< HEAD
-          "headers": { "Content-Type": "text/plain" },
-          "body": "alligator named mary"
-=======
-          "headers": {"Content-Type": "application/xml"},
-          "body": "<?xml version=\"1.0\" encoding=\"UTF-8\"?><alligator name=\"Mary\"/>"
->>>>>>> a531e45f
-        },
-        "actual": {
-          "method": "POST",
-          "path": "/",
-          "query": "",
-<<<<<<< HEAD
-          "headers": { "Content-Type": "text/plain" },
-          "body": "alligator named mary"
-=======
-          "headers": {"Content-Type": "application/xml"},
-          "body": "<?xml version=\"1.0\" encoding=\"UTF-8\"?><alligator name=\"Mary\" phoneNumber=\"12345678\"/>"
->>>>>>> a531e45f
-        }
-      }
-    "#).unwrap();
-
-    let expected = Request::from_json(&pact.find("expected").unwrap(), &PactSpecification::V2);
-    println!("{:?}", expected);
-    let actual = Request::from_json(&pact.find("actual").unwrap(), &PactSpecification::V2);
-    println!("{:?}", actual);
-    let pact_match = pact.find("match").unwrap();
-    if pact_match.as_boolean().unwrap() {
-       expect!(match_request(expected, actual)).to(be_empty());
-    } else {
-       expect!(match_request(expected, actual)).to_not(be_empty());
-    }
-}
-
-#[test]
-<<<<<<< HEAD
-fn string_found_at_key_when_number_expected() {
-=======
-fn unexpected_key_with_not_null_value() {
->>>>>>> a531e45f
-    env_logger::init().unwrap_or(());
-    let pact = Json::from_str(r#"
-      {
-        "match": false,
-<<<<<<< HEAD
-        "comment": "Number of feet expected to be number but was string",
-=======
-        "comment": "Unexpected phone number",
->>>>>>> a531e45f
-        "expected" : {
-          "method": "POST",
-          "path": "/",
-          "query": "",
-          "headers": {"Content-Type": "application/json"},
-          "body": {
-            "alligator":{
-<<<<<<< HEAD
-              "feet": 4
-=======
-              "name": "Mary"
->>>>>>> a531e45f
-            }
-          }
-        },
-        "actual": {
-          "method": "POST",
-          "path": "/",
-          "query": "",
-          "headers": {"Content-Type": "application/json"},
-          "body": {
-            "alligator":{
-<<<<<<< HEAD
-              "feet": "4"
-=======
+          "headers": {"Content-Type": "application/json"},
+          "body": {
+            "alligator":{
               "name": "Mary",
               "phoneNumber": "12345678"
->>>>>>> a531e45f
-            }
-          }
-        }
-      }
-    "#).unwrap();
-
-    let expected = Request::from_json(&pact.find("expected").unwrap(), &PactSpecification::V2);
-    println!("{:?}", expected);
-    let actual = Request::from_json(&pact.find("actual").unwrap(), &PactSpecification::V2);
-    println!("{:?}", actual);
-    let pact_match = pact.find("match").unwrap();
-    if pact_match.as_boolean().unwrap() {
-       expect!(match_request(expected, actual)).to(be_empty());
-    } else {
-       expect!(match_request(expected, actual)).to_not(be_empty());
-    }
-}
-
-#[test]
-<<<<<<< HEAD
-fn string_found_in_array_when_number_expected() {
-=======
+            }
+          }
+        }
+      }
+    "#).unwrap();
+
+    let expected = Request::from_json(&pact.find("expected").unwrap(), &PactSpecification::V2);
+    println!("{:?}", expected);
+    let actual = Request::from_json(&pact.find("actual").unwrap(), &PactSpecification::V2);
+    println!("{:?}", actual);
+    let pact_match = pact.find("match").unwrap();
+    if pact_match.as_boolean().unwrap() {
+       expect!(match_request(expected, actual)).to(be_empty());
+    } else {
+       expect!(match_request(expected, actual)).to_not(be_empty());
+    }
+}
+
+#[test]
 fn unexpected_key_with_null_value() {
->>>>>>> a531e45f
-    env_logger::init().unwrap_or(());
-    let pact = Json::from_str(r#"
-      {
-        "match": false,
-<<<<<<< HEAD
-        "comment": "Favourite Numbers expected to be numbers, but 2 is a string",
-=======
+    env_logger::init().unwrap_or(());
+    let pact = Json::from_str(r#"
+      {
+        "match": false,
         "comment": "Unexpected phone number with null value",
->>>>>>> a531e45f
-        "expected" : {
-          "method": "POST",
-          "path": "/",
-          "query": "",
-          "headers": {"Content-Type": "application/json"},
-          "body": {
-            "alligator":{
-<<<<<<< HEAD
-              "favouriteNumbers": [1,2,3]
-=======
+        "expected" : {
+          "method": "POST",
+          "path": "/",
+          "query": "",
+          "headers": {"Content-Type": "application/json"},
+          "body": {
+            "alligator":{
               "name": "Mary"
->>>>>>> a531e45f
-            }
-          }
-        },
-        "actual": {
-          "method": "POST",
-          "path": "/",
-          "query": "",
-          "headers": {"Content-Type": "application/json"},
-          "body": {
-            "alligator":{
-<<<<<<< HEAD
-              "favouriteNumbers": [1,"2",3]
-=======
+            }
+          }
+        },
+        "actual": {
+          "method": "POST",
+          "path": "/",
+          "query": "",
+          "headers": {"Content-Type": "application/json"},
+          "body": {
+            "alligator":{
               "name": "Mary",
               "phoneNumber": null
->>>>>>> a531e45f
-            }
-          }
-        }
-      }
-    "#).unwrap();
-
-    let expected = Request::from_json(&pact.find("expected").unwrap(), &PactSpecification::V2);
-    println!("{:?}", expected);
-    let actual = Request::from_json(&pact.find("actual").unwrap(), &PactSpecification::V2);
-    println!("{:?}", actual);
-    let pact_match = pact.find("match").unwrap();
-    if pact_match.as_boolean().unwrap() {
-       expect!(match_request(expected, actual)).to(be_empty());
-    } else {
-       expect!(match_request(expected, actual)).to_not(be_empty());
-    }
-}
-
-#[test]
-<<<<<<< HEAD
-fn unexpected_index_with_missing_value_xml() {
-=======
+            }
+          }
+        }
+      }
+    "#).unwrap();
+
+    let expected = Request::from_json(&pact.find("expected").unwrap(), &PactSpecification::V2);
+    println!("{:?}", expected);
+    let actual = Request::from_json(&pact.find("actual").unwrap(), &PactSpecification::V2);
+    println!("{:?}", actual);
+    let pact_match = pact.find("match").unwrap();
+    if pact_match.as_boolean().unwrap() {
+       expect!(match_request(expected, actual)).to(be_empty());
+    } else {
+       expect!(match_request(expected, actual)).to_not(be_empty());
+    }
+}
+
+#[test]
 fn value_found_in_array_when_empty_expected_xml() {
->>>>>>> a531e45f
-    env_logger::init().unwrap_or(());
-    let pact = Json::from_str(r#"
-      {
-        "match": false,
-<<<<<<< HEAD
-        "comment": "XML Unexpected favourite colour with empty value",
-=======
+    env_logger::init().unwrap_or(());
+    let pact = Json::from_str(r#"
+      {
+        "match": false,
         "comment": "XML Favourite numbers expected to be strings found an empty value",
->>>>>>> a531e45f
-        "expected" : {
-          "method": "POST",
-          "path": "/",
-          "query": "",
-          "headers": {"Content-Type": "application/xml"},
-<<<<<<< HEAD
-          "body": "<?xml version=\"1.0\" encoding=\"UTF-8\"?><alligator><favouriteColours><favouriteColour>red</favouriteColour><favouriteColour>blue</favouriteColour></favouriteColours></alligator>"
-=======
+        "expected" : {
+          "method": "POST",
+          "path": "/",
+          "query": "",
+          "headers": {"Content-Type": "application/xml"},
           "body": "<?xml version=\"1.0\" encoding=\"UTF-8\"?><alligator><favouriteNumbers><favouriteNumber>1</favouriteNumber><favouriteNumber>2</favouriteNumber><favouriteNumber>3</favouriteNumber></favouriteNumbers></alligator>"
->>>>>>> a531e45f
-        },
-        "actual": {
-          "method": "POST",
-          "path": "/",
-          "query": "",
-          "headers": {"Content-Type": "application/xml"},
-<<<<<<< HEAD
-          "body": "<?xml version=\"1.0\" encoding=\"UTF-8\"?><alligator><favouriteColours><favouriteColour>red</favouriteColour><favouriteColour>blue</favouriteColour><favouriteColour></favouriteColour></favouriteColours></alligator>"
-=======
+        },
+        "actual": {
+          "method": "POST",
+          "path": "/",
+          "query": "",
+          "headers": {"Content-Type": "application/xml"},
           "body": "<?xml version=\"1.0\" encoding=\"UTF-8\"?><alligator><favouriteNumbers><favouriteNumber>1</favouriteNumber><favouriteNumber></favouriteNumber><favouriteNumber>3</favouriteNumber></favouriteNumbers></alligator>"
->>>>>>> a531e45f
-        }
-      }
-    "#).unwrap();
-
-    let expected = Request::from_json(&pact.find("expected").unwrap(), &PactSpecification::V2);
-    println!("{:?}", expected);
-    let actual = Request::from_json(&pact.find("actual").unwrap(), &PactSpecification::V2);
-    println!("{:?}", actual);
-    let pact_match = pact.find("match").unwrap();
-    if pact_match.as_boolean().unwrap() {
-       expect!(match_request(expected, actual)).to(be_empty());
-    } else {
-       expect!(match_request(expected, actual)).to_not(be_empty());
-    }
-}
-
-#[test]
-<<<<<<< HEAD
-fn unexpected_index_with_non_empty_value_xml() {
-    env_logger::init().unwrap_or(());
-    let pact = Json::from_str(r#"
-      {
-        "match": false,
-        "comment": "XML Unexpected favourite colour",
-=======
+        }
+      }
+    "#).unwrap();
+
+    let expected = Request::from_json(&pact.find("expected").unwrap(), &PactSpecification::V2);
+    println!("{:?}", expected);
+    let actual = Request::from_json(&pact.find("actual").unwrap(), &PactSpecification::V2);
+    println!("{:?}", actual);
+    let pact_match = pact.find("match").unwrap();
+    if pact_match.as_boolean().unwrap() {
+       expect!(match_request(expected, actual)).to(be_empty());
+    } else {
+       expect!(match_request(expected, actual)).to_not(be_empty());
+    }
+}
+
+#[test]
 fn empty_body_no_content_type() {
     env_logger::init().unwrap_or(());
     let pact = Json::from_str(r#"
       {
         "match": true,
         "comment": "Empty body, no content-type",
->>>>>>> a531e45f
-        "expected" : {
-          "method": "POST",
-          "path": "/",
-          "query": "",
-<<<<<<< HEAD
-          "headers": {"Content-Type": "application/xml"},
-          "body": "<?xml version=\"1.0\" encoding=\"UTF-8\"?><alligator><favouriteColours><favouriteColour>red</favouriteColour><favouriteColour>blue</favouriteColour></favouriteColours></alligator>"
-=======
+        "expected" : {
+          "method": "POST",
+          "path": "/",
+          "query": "",
           "body": ""
->>>>>>> a531e45f
-        },
-        "actual": {
-          "method": "POST",
-          "path": "/",
-          "query": "",
-<<<<<<< HEAD
-          "headers": {"Content-Type": "application/xml"},
-          "body": "<?xml version=\"1.0\" encoding=\"UTF-8\"?><alligator><favouriteColours><favouriteColour>red</favouriteColour><favouriteColour>blue</favouriteColour><favouriteColour>taupe</favouriteColour></favouriteColours></alligator>"
-=======
+        },
+        "actual": {
+          "method": "POST",
+          "path": "/",
+          "query": "",
           "headers": {"Content-Type": "application/json"},
           "body": ""
->>>>>>> a531e45f
-        }
-      }
-    "#).unwrap();
-
-    let expected = Request::from_json(&pact.find("expected").unwrap(), &PactSpecification::V2);
-    println!("{:?}", expected);
-    let actual = Request::from_json(&pact.find("actual").unwrap(), &PactSpecification::V2);
-    println!("{:?}", actual);
-    let pact_match = pact.find("match").unwrap();
-    if pact_match.as_boolean().unwrap() {
-       expect!(match_request(expected, actual)).to(be_empty());
-    } else {
-       expect!(match_request(expected, actual)).to_not(be_empty());
-    }
-}
-
-#[test]
-<<<<<<< HEAD
-fn unexpected_index_with_not_null_value() {
-    env_logger::init().unwrap_or(());
-    let pact = Json::from_str(r#"
-      {
-        "match": false,
-        "comment": "Unexpected favourite colour",
-=======
+        }
+      }
+    "#).unwrap();
+
+    let expected = Request::from_json(&pact.find("expected").unwrap(), &PactSpecification::V2);
+    println!("{:?}", expected);
+    let actual = Request::from_json(&pact.find("actual").unwrap(), &PactSpecification::V2);
+    println!("{:?}", actual);
+    let pact_match = pact.find("match").unwrap();
+    if pact_match.as_boolean().unwrap() {
+       expect!(match_request(expected, actual)).to(be_empty());
+    } else {
+       expect!(match_request(expected, actual)).to_not(be_empty());
+    }
+}
+
+#[test]
 fn empty_body() {
     env_logger::init().unwrap_or(());
     let pact = Json::from_str(r#"
       {
         "match": true,
         "comment": "Empty body",
->>>>>>> a531e45f
-        "expected" : {
-          "method": "POST",
-          "path": "/",
-          "query": "",
-          "headers": {"Content-Type": "application/json"},
-<<<<<<< HEAD
-          "body": {
-            "alligator":{
-              "favouriteColours": ["red","blue"]
-            }
-          }
-=======
+        "expected" : {
+          "method": "POST",
+          "path": "/",
+          "query": "",
+          "headers": {"Content-Type": "application/json"},
           "body": ""
->>>>>>> a531e45f
-        },
-        "actual": {
-          "method": "POST",
-          "path": "/",
-          "query": "",
-          "headers": {"Content-Type": "application/json"},
-<<<<<<< HEAD
-          "body": {
-            "alligator":{
-              "favouriteColours": ["red","blue","taupe"]
-            }
-          }
-=======
+        },
+        "actual": {
+          "method": "POST",
+          "path": "/",
+          "query": "",
+          "headers": {"Content-Type": "application/json"},
           "body": ""
->>>>>>> a531e45f
-        }
-      }
-    "#).unwrap();
-
-    let expected = Request::from_json(&pact.find("expected").unwrap(), &PactSpecification::V2);
-    println!("{:?}", expected);
-    let actual = Request::from_json(&pact.find("actual").unwrap(), &PactSpecification::V2);
-    println!("{:?}", actual);
-    let pact_match = pact.find("match").unwrap();
-    if pact_match.as_boolean().unwrap() {
-       expect!(match_request(expected, actual)).to(be_empty());
-    } else {
-       expect!(match_request(expected, actual)).to_not(be_empty());
-    }
-}
-
-#[test]
-<<<<<<< HEAD
-fn unexpected_index_with_null_value() {
-    env_logger::init().unwrap_or(());
-    let pact = Json::from_str(r#"
-      {
-        "match": false,
-        "comment": "Unexpected favourite colour with null value",
-=======
+        }
+      }
+    "#).unwrap();
+
+    let expected = Request::from_json(&pact.find("expected").unwrap(), &PactSpecification::V2);
+    println!("{:?}", expected);
+    let actual = Request::from_json(&pact.find("actual").unwrap(), &PactSpecification::V2);
+    println!("{:?}", actual);
+    let pact_match = pact.find("match").unwrap();
+    if pact_match.as_boolean().unwrap() {
+       expect!(match_request(expected, actual)).to(be_empty());
+    } else {
+       expect!(match_request(expected, actual)).to_not(be_empty());
+    }
+}
+
+#[test]
 fn missing_body_found_when_empty_expected() {
     env_logger::init().unwrap_or(());
     let pact = Json::from_str(r#"
       {
         "match": true,
         "comment": "Missing body found, when an empty body was expected",
->>>>>>> a531e45f
-        "expected" : {
-          "method": "POST",
-          "path": "/",
-          "query": "",
-<<<<<<< HEAD
-          "headers": {"Content-Type": "application/json"},
-          "body": {
-            "alligator":{
-              "favouriteColours": ["red","blue"]
-            }
-          }
-=======
+        "expected" : {
+          "method": "POST",
+          "path": "/",
+          "query": "",
           "body": null
->>>>>>> a531e45f
-        },
-        "actual": {
-          "method": "POST",
-          "path": "/",
-<<<<<<< HEAD
-          "query": "",
-          "headers": {"Content-Type": "application/json"},
-          "body": {
-            "alligator":{
-              "favouriteColours": ["red","blue", null]
-            }
-          }
-=======
+        },
+        "actual": {
+          "method": "POST",
+          "path": "/",
           "query": ""
->>>>>>> a531e45f
-        }
-      }
-    "#).unwrap();
-
-    let expected = Request::from_json(&pact.find("expected").unwrap(), &PactSpecification::V2);
-    println!("{:?}", expected);
-    let actual = Request::from_json(&pact.find("actual").unwrap(), &PactSpecification::V2);
-    println!("{:?}", actual);
-    let pact_match = pact.find("match").unwrap();
-    if pact_match.as_boolean().unwrap() {
-       expect!(match_request(expected, actual)).to(be_empty());
-    } else {
-       expect!(match_request(expected, actual)).to_not(be_empty());
-    }
-}
-
-#[test]
-<<<<<<< HEAD
-fn unexpected_key_with_empty_value_xml() {
-    env_logger::init().unwrap_or(());
-    let pact = Json::from_str(r#"
-      {
-        "match": false,
-        "comment": "XML Unexpected phone number with empty value",
-        "expected" : {
-          "method": "POST",
-          "path": "/",
-          "query": "",
-          "headers": {"Content-Type": "application/xml"},
-          "body": "<?xml version=\"1.0\" encoding=\"UTF-8\"?><alligator name=\"Mary\"/>"
-=======
+        }
+      }
+    "#).unwrap();
+
+    let expected = Request::from_json(&pact.find("expected").unwrap(), &PactSpecification::V2);
+    println!("{:?}", expected);
+    let actual = Request::from_json(&pact.find("actual").unwrap(), &PactSpecification::V2);
+    println!("{:?}", actual);
+    let pact_match = pact.find("match").unwrap();
+    if pact_match.as_boolean().unwrap() {
+       expect!(match_request(expected, actual)).to(be_empty());
+    } else {
+       expect!(match_request(expected, actual)).to_not(be_empty());
+    }
+}
+
+#[test]
 fn missing_body_no_content_type() {
     env_logger::init().unwrap_or(());
     let pact = Json::from_str(r#"
@@ -3627,55 +2537,40 @@
           "method": "POST",
           "path": "/",
           "query": ""
->>>>>>> a531e45f
-        },
-        "actual": {
-          "method": "POST",
-          "path": "/",
-          "query": "",
-<<<<<<< HEAD
-          "headers": {"Content-Type": "application/xml"},
-          "body": "<?xml version=\"1.0\" encoding=\"UTF-8\"?><alligator name=\"Mary\" phoneNumber=\"\"/>"
-=======
+        },
+        "actual": {
+          "method": "POST",
+          "path": "/",
+          "query": "",
           "headers": {"Content-Type": "application/json"},
           "body": {
             "alligator": {
               "age": 3
             }
           }
->>>>>>> a531e45f
-        }
-      }
-    "#).unwrap();
-
-    let expected = Request::from_json(&pact.find("expected").unwrap(), &PactSpecification::V2);
-    println!("{:?}", expected);
-    let actual = Request::from_json(&pact.find("actual").unwrap(), &PactSpecification::V2);
-    println!("{:?}", actual);
-    let pact_match = pact.find("match").unwrap();
-    if pact_match.as_boolean().unwrap() {
-       expect!(match_request(expected, actual)).to(be_empty());
-    } else {
-       expect!(match_request(expected, actual)).to_not(be_empty());
-    }
-}
-
-#[test]
-<<<<<<< HEAD
-fn unexpected_key_with_non_empty_value_xml() {
-    env_logger::init().unwrap_or(());
-    let pact = Json::from_str(r#"
-      {
-        "match": false,
-        "comment": "XML Unexpected phone number",
-=======
+        }
+      }
+    "#).unwrap();
+
+    let expected = Request::from_json(&pact.find("expected").unwrap(), &PactSpecification::V2);
+    println!("{:?}", expected);
+    let actual = Request::from_json(&pact.find("actual").unwrap(), &PactSpecification::V2);
+    println!("{:?}", actual);
+    let pact_match = pact.find("match").unwrap();
+    if pact_match.as_boolean().unwrap() {
+       expect!(match_request(expected, actual)).to(be_empty());
+    } else {
+       expect!(match_request(expected, actual)).to_not(be_empty());
+    }
+}
+
+#[test]
 fn missing_body() {
     env_logger::init().unwrap_or(());
     let pact = Json::from_str(r#"
       {
         "match": true,
         "comment": "Missing body",
->>>>>>> a531e45f
         "expected" : {
           "method": "POST",
           "path": "/",
@@ -3686,196 +2581,123 @@
           "method": "POST",
           "path": "/",
           "query": "",
-<<<<<<< HEAD
-          "headers": {"Content-Type": "application/xml"},
-          "body": "<?xml version=\"1.0\" encoding=\"UTF-8\"?><alligator name=\"Mary\" phoneNumber=\"12345678\"/>"
-=======
           "headers": {"Content-Type": "application/json"},
           "body": {
             "alligator": {
               "age": 3
             }
           }
->>>>>>> a531e45f
-        }
-      }
-    "#).unwrap();
-
-    let expected = Request::from_json(&pact.find("expected").unwrap(), &PactSpecification::V2);
-    println!("{:?}", expected);
-    let actual = Request::from_json(&pact.find("actual").unwrap(), &PactSpecification::V2);
-    println!("{:?}", actual);
-    let pact_match = pact.find("match").unwrap();
-    if pact_match.as_boolean().unwrap() {
-       expect!(match_request(expected, actual)).to(be_empty());
-    } else {
-       expect!(match_request(expected, actual)).to_not(be_empty());
-    }
-}
-
-#[test]
-<<<<<<< HEAD
-fn unexpected_key_with_not_null_value() {
-=======
+        }
+      }
+    "#).unwrap();
+
+    let expected = Request::from_json(&pact.find("expected").unwrap(), &PactSpecification::V2);
+    println!("{:?}", expected);
+    let actual = Request::from_json(&pact.find("actual").unwrap(), &PactSpecification::V2);
+    println!("{:?}", actual);
+    let pact_match = pact.find("match").unwrap();
+    if pact_match.as_boolean().unwrap() {
+       expect!(match_request(expected, actual)).to(be_empty());
+    } else {
+       expect!(match_request(expected, actual)).to_not(be_empty());
+    }
+}
+
+#[test]
 fn non_empty_body_found_when_empty_expected() {
->>>>>>> a531e45f
-    env_logger::init().unwrap_or(());
-    let pact = Json::from_str(r#"
-      {
-        "match": false,
-<<<<<<< HEAD
-        "comment": "Unexpected phone number",
-=======
+    env_logger::init().unwrap_or(());
+    let pact = Json::from_str(r#"
+      {
+        "match": false,
         "comment": "Non empty body found, when an empty body was expected",
->>>>>>> a531e45f
-        "expected" : {
-          "method": "POST",
-          "path": "/",
-          "query": "",
-          "headers": {"Content-Type": "application/json"},
-<<<<<<< HEAD
-          "body": {
-            "alligator":{
-              "name": "Mary"
-            }
-          }
-=======
+        "expected" : {
+          "method": "POST",
+          "path": "/",
+          "query": "",
+          "headers": {"Content-Type": "application/json"},
           "body": null
->>>>>>> a531e45f
-        },
-        "actual": {
-          "method": "POST",
-          "path": "/",
-          "query": "",
-          "headers": {"Content-Type": "application/json"},
-          "body": {
-<<<<<<< HEAD
-            "alligator":{
-              "name": "Mary",
-              "phoneNumber": "12345678"
-=======
+        },
+        "actual": {
+          "method": "POST",
+          "path": "/",
+          "query": "",
+          "headers": {"Content-Type": "application/json"},
+          "body": {
             "alligator": {
               "age": 3
->>>>>>> a531e45f
-            }
-          }
-        }
-      }
-    "#).unwrap();
-
-    let expected = Request::from_json(&pact.find("expected").unwrap(), &PactSpecification::V2);
-    println!("{:?}", expected);
-    let actual = Request::from_json(&pact.find("actual").unwrap(), &PactSpecification::V2);
-    println!("{:?}", actual);
-    let pact_match = pact.find("match").unwrap();
-    if pact_match.as_boolean().unwrap() {
-       expect!(match_request(expected, actual)).to(be_empty());
-    } else {
-       expect!(match_request(expected, actual)).to_not(be_empty());
-    }
-}
-
-#[test]
-<<<<<<< HEAD
-fn unexpected_key_with_null_value() {
-    env_logger::init().unwrap_or(());
-    let pact = Json::from_str(r#"
-      {
-        "match": false,
-        "comment": "Unexpected phone number with null value",
-=======
+            }
+          }
+        }
+      }
+    "#).unwrap();
+
+    let expected = Request::from_json(&pact.find("expected").unwrap(), &PactSpecification::V2);
+    println!("{:?}", expected);
+    let actual = Request::from_json(&pact.find("actual").unwrap(), &PactSpecification::V2);
+    println!("{:?}", actual);
+    let pact_match = pact.find("match").unwrap();
+    if pact_match.as_boolean().unwrap() {
+       expect!(match_request(expected, actual)).to(be_empty());
+    } else {
+       expect!(match_request(expected, actual)).to_not(be_empty());
+    }
+}
+
+#[test]
 fn null_body_no_content_type() {
     env_logger::init().unwrap_or(());
     let pact = Json::from_str(r#"
       {
         "match": true,
         "comment": "NULL body, no content-type",
->>>>>>> a531e45f
-        "expected" : {
-          "method": "POST",
-          "path": "/",
-          "query": "",
-<<<<<<< HEAD
-          "headers": {"Content-Type": "application/json"},
-          "body": {
-            "alligator":{
-              "name": "Mary"
-            }
-          }
-=======
+        "expected" : {
+          "method": "POST",
+          "path": "/",
+          "query": "",
           "body": null
->>>>>>> a531e45f
-        },
-        "actual": {
-          "method": "POST",
-          "path": "/",
-          "query": "",
-          "headers": {"Content-Type": "application/json"},
-<<<<<<< HEAD
-          "body": {
-            "alligator":{
-              "name": "Mary",
-              "phoneNumber": null
-            }
-          }
-=======
+        },
+        "actual": {
+          "method": "POST",
+          "path": "/",
+          "query": "",
+          "headers": {"Content-Type": "application/json"},
           "body": null
->>>>>>> a531e45f
-        }
-      }
-    "#).unwrap();
-
-    let expected = Request::from_json(&pact.find("expected").unwrap(), &PactSpecification::V2);
-    println!("{:?}", expected);
-    let actual = Request::from_json(&pact.find("actual").unwrap(), &PactSpecification::V2);
-    println!("{:?}", actual);
-    let pact_match = pact.find("match").unwrap();
-    if pact_match.as_boolean().unwrap() {
-       expect!(match_request(expected, actual)).to(be_empty());
-    } else {
-       expect!(match_request(expected, actual)).to_not(be_empty());
-    }
-}
-
-#[test]
-<<<<<<< HEAD
-fn value_found_in_array_when_empty_expected_xml() {
-    env_logger::init().unwrap_or(());
-    let pact = Json::from_str(r#"
-      {
-        "match": false,
-        "comment": "XML Favourite numbers expected to be strings found an empty value",
-=======
+        }
+      }
+    "#).unwrap();
+
+    let expected = Request::from_json(&pact.find("expected").unwrap(), &PactSpecification::V2);
+    println!("{:?}", expected);
+    let actual = Request::from_json(&pact.find("actual").unwrap(), &PactSpecification::V2);
+    println!("{:?}", actual);
+    let pact_match = pact.find("match").unwrap();
+    if pact_match.as_boolean().unwrap() {
+       expect!(match_request(expected, actual)).to(be_empty());
+    } else {
+       expect!(match_request(expected, actual)).to_not(be_empty());
+    }
+}
+
+#[test]
 fn null_body() {
     env_logger::init().unwrap_or(());
     let pact = Json::from_str(r#"
       {
         "match": true,
         "comment": "NULL body",
->>>>>>> a531e45f
-        "expected" : {
-          "method": "POST",
-          "path": "/",
-          "query": "",
-<<<<<<< HEAD
-          "headers": {"Content-Type": "application/xml"},
-          "body": "<?xml version=\"1.0\" encoding=\"UTF-8\"?><alligator><favouriteNumbers><favouriteNumber>1</favouriteNumber><favouriteNumber>2</favouriteNumber><favouriteNumber>3</favouriteNumber></favouriteNumbers></alligator>"
-=======
+        "expected" : {
+          "method": "POST",
+          "path": "/",
+          "query": "",
           "headers": {"Content-Type": "application/json"},
           "body": null
->>>>>>> a531e45f
-        },
-        "actual": {
-          "method": "POST",
-          "path": "/",
-          "query": "",
-<<<<<<< HEAD
-          "headers": {"Content-Type": "application/xml"},
-          "body": "<?xml version=\"1.0\" encoding=\"UTF-8\"?><alligator><favouriteNumbers><favouriteNumber>1</favouriteNumber><favouriteNumber></favouriteNumber><favouriteNumber>3</favouriteNumber></favouriteNumbers></alligator>"
-=======
+        },
+        "actual": {
+          "method": "POST",
+          "path": "/",
+          "query": "",
           "headers": {"Content-Type": "application/json"},
           "body": null
->>>>>>> a531e45f
         }
       }
     "#).unwrap();
