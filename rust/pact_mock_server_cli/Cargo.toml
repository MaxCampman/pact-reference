--- conflicted
+++ resolved
@@ -1,10 +1,6 @@
 [package]
 name = "pact_mock_server_cli"
-<<<<<<< HEAD
 version = "0.2.2"
-=======
-version = "0.1.3"
->>>>>>> 01fa7137
 authors = ["Ronald Holshausen <uglyog@gmail.com>"]
 description = "Standalone pact mock server for consumer pact tests"
 homepage = "http://www.pact.io"
