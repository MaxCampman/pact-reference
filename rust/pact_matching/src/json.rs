//! The `json` module provides functions to compare and display the differences between JSON bodies

use serde_json;
use serde_json::value::Value;
use super::Mismatch;
use super::DiffConfig;
use difference::*;
use ansi_term::Colour::*;
use std::str::FromStr;
use models::matchingrules::*;
use matchers::*;
use regex::Regex;

fn type_of(json: &Value) -> String {
    match json {
        &Value::Object(_) => s!("Map"),
        &Value::Array(_) => s!("List"),
        _ => s!("")
    }
}

fn value_of(json: &Value) -> String {
    match json {
        &Value::String(ref s) => s.clone(),
        _ => format!("{}", json)
    }
}

impl Matches<Value> for Value {
    fn matches(&self, actual: &Value, matcher: &MatchingRule) -> Result<(), String> {
        let result = match *matcher {
          MatchingRule::Regex(ref regex) => {
            match Regex::new(regex) {
              Ok(re) => {
                let actual_str = match actual {
                  &Value::String(ref s) => s.clone(),
                  _ => actual.to_string()
                };
                if re.is_match(&actual_str) {
                  Ok(())
                } else {
                  Err(format!("Expected '{}' to match '{}'", value_of(actual), regex))
                }
              },
              Err(err) => Err(format!("'{}' is not a valid regular expression - {}", regex, err))
            }
          },
          MatchingRule::Type => {
               match (self, actual) {
                   (&Value::Array(_), &Value::Array(_)) => Ok(()),
                   (&Value::Bool(_), &Value::Bool(_)) => Ok(()),
                   (&Value::Number(_), &Value::Number(_)) => Ok(()),
                   (&Value::Null, &Value::Null) => Ok(()),
                   (&Value::Object(_), &Value::Object(_)) => Ok(()),
                   (&Value::String(_), &Value::String(_)) => Ok(()),
                   (_, _) => Err(format!("Expected '{}' to be the same type as '{}'", value_of(self), value_of(actual))),
               }
          },
          MatchingRule::MinType(min) => {
               match (self, actual) {
                   (&Value::Array(_), &Value::Array(ref actual_array)) => if actual_array.len() < min {
                       Err(format!("Expected '{}' to have at least {} item(s)", value_of(actual), min))
                   } else {
                       Ok(())
                   },
                   (&Value::Bool(_), &Value::Bool(_)) => Ok(()),
                   (&Value::Number(_), &Value::Number(_)) => Ok(()),
                   (&Value::Null, &Value::Null) => Ok(()),
                   (&Value::Object(_), &Value::Object(_)) => Ok(()),
                   (&Value::String(_), &Value::String(_)) => Ok(()),
                   (_, _) => Err(format!("Expected '{}' to be the same type as '{}'", value_of(self), value_of(actual))),
               }
          },
          MatchingRule::MaxType(max) => {
               match (self, actual) {
                   (&Value::Array(_), &Value::Array(ref actual_array)) => if actual_array.len() > max {
                       Err(format!("Expected '{}' to have at most {} item(s)", value_of(actual), max))
                   } else {
                       Ok(())
                   },
                   (&Value::Bool(_), &Value::Bool(_)) => Ok(()),
                   (&Value::Number(_), &Value::Number(_)) => Ok(()),
                   (&Value::Null, &Value::Null) => Ok(()),
                   (&Value::Object(_), &Value::Object(_)) => Ok(()),
                   (&Value::String(_), &Value::String(_)) => Ok(()),
                   (_, _) => Err(format!("Expected '{}' to be the same type as '{}'", value_of(self), value_of(actual))),
               }
          },
          MatchingRule::MinMaxType(min, max) => {
            match (self, actual) {
              (&Value::Array(_), &Value::Array(ref actual_array)) => if actual_array.len() < min {
                Err(format!("Expected '{}' to have at least {} item(s)", value_of(actual), min))
              } else if actual_array.len() > max {
                Err(format!("Expected '{}' to have at most {} item(s)", value_of(actual), max))
              } else {
                Ok(())
              },
              (&Value::Bool(_), &Value::Bool(_)) => Ok(()),
              (&Value::Number(_), &Value::Number(_)) => Ok(()),
              (&Value::Null, &Value::Null) => Ok(()),
              (&Value::Object(_), &Value::Object(_)) => Ok(()),
              (&Value::String(_), &Value::String(_)) => Ok(()),
              (_, _) => Err(format!("Expected '{}' to be the same type as '{}'", value_of(self), value_of(actual))),
            }
          },
          MatchingRule::Equality => {
               if self == actual {
                   Ok(())
               } else {
                   Err(format!("Expected '{}' to be equal to '{}'", value_of(self), value_of(actual)))
               }
          },
          _ => Err(format!("Unable to match '{}' using {:?}", self, matcher))
       };
       debug!("Comparing '{}' to '{}' using {:?} -> {:?}", self, actual, matcher, result);
       result
    }
}

impl Matches<Vec<Value>> for Vec<Value> {
    fn matches(&self, actual: &Vec<Value>, matcher: &MatchingRule) -> Result<(), String> {
        let result = match *matcher {
          MatchingRule::Regex(ref regex) => {
            match Regex::new(regex) {
              Ok(re) => {
                if re.is_match(&Value::Array(actual.clone()).to_string()) {
                  Ok(())
                } else {
                  Err(format!("Expected '{:?}' to match '{}'", value_of(&Value::Array(actual.clone())), regex))
                }
              },
              Err(err) => Err(format!("'{}' is not a valid regular expression - {}", regex, err))
            }
          },
          MatchingRule::Type => Ok(()),
          MatchingRule::MinType(min) => {
               if actual.len() < min {
                   Err(format!("Expected '{}' to have a minimum length of {}", value_of(&Value::Array(actual.clone())), min))
               } else {
                   Ok(())
               }
          },
          MatchingRule::MaxType(max) => {
               if actual.len() > max {
                   Err(format!("Expected '{}' to have a maximum length of {}", value_of(&Value::Array(actual.clone())), max))
               } else {
                   Ok(())
               }
          },
          MatchingRule::MinMaxType(min, max) => {
            if actual.len() < min {
              Err(format!("Expected '{}' to have a minimum length of {}", value_of(&Value::Array(actual.clone())), min))
            } else if actual.len() > max {
              Err(format!("Expected '{}' to have a maximum length of {}", value_of(&Value::Array(actual.clone())), max))
            } else {
              Ok(())
            }
          },
          MatchingRule::Equality => {
               if self == actual {
                   Ok(())
               } else {
                   Err(format!("Expected '{}' to be equal to '{}'", value_of(&Value::Array(self.clone())),
                    value_of(&&Value::Array(actual.clone()))))
               }
          },
          _ => Err(format!("Unable to match {:?} using {:?}", self, matcher))
       };
       debug!("Comparing '{:?}' to '{:?}' using {:?} -> {:?}", self, actual, matcher, result);
       result
    }
}

/// Matches the expected JSON to the actual, and populates the mismatches vector with any differences
pub fn match_json(expected: &String, actual: &String, config: DiffConfig,
    mismatches: &mut Vec<super::Mismatch>, matchers: &MatchingRules) {
    let expected_json = Value::from_str(expected);
    let actual_json = Value::from_str(actual);

    if expected_json.is_err() || actual_json.is_err() {
        match expected_json {
            Err(e) => {
                mismatches.push(Mismatch::BodyMismatch { path: s!("$"), expected: Some(expected.clone()),
                    actual: Some(actual.clone()),
                    mismatch: format!("Failed to parse the expected body: '{}'", e)});
            },
            _ => ()
        }
        match actual_json {
            Err(e) => {
                mismatches.push(Mismatch::BodyMismatch { path: s!("$"), expected: Some(expected.clone()),
                    actual: Some(actual.clone()),
                    mismatch: format!("Failed to parse the actual body: '{}'", e)});
            },
            _ => ()
        }
    } else {
        compare(&vec![s!("$")], &expected_json.unwrap(), &actual_json.unwrap(), &config,
            mismatches, matchers);
    }
}

fn walk_json(json: &Value, path: &mut Iterator<Item=&str>) -> Option<Value> {
    match path.next() {
        Some(p) => match json {
            &Value::Object(_) => json.get(p).map(|json| json.clone()),
            &Value::Array(ref array) => match usize::from_str(p) {
                Ok(index) => array.get(index).map(|json| json.clone()),
                Err(_) => None
            },
            _ => None
        },
        None => None
    }
}

/// Returns a diff of the expected versus the actual JSON bodies, focusing on a particular path
pub fn display_diff(expected: &String, actual: &String, path: &String) -> String {
    let expected_body = Value::from_str(expected).unwrap();
    let actual_body = Value::from_str(actual).unwrap();
    let path = path.split('.').skip(2);
    let expected_fragment = match walk_json(&expected_body, &mut path.clone()) {
        Some(json) => format!("{:?}", serde_json::to_string_pretty(&json)),
        None => s!("")
    };
    let actual_fragment = match walk_json(&actual_body, &mut path.clone()) {
        Some(json) => format!("{:?}", serde_json::to_string_pretty(&json)),
        None => s!("")
    };
    let changeset = Changeset::new(&expected_fragment, &actual_fragment, "\n");
    let mut output = String::new();
    for change in changeset.diffs {
        match change {
            Difference::Same(ref x) => output.push_str(&format!(" {}\n", x)),
            Difference::Add(ref x) => output.push_str(&Green.paint(format!("+{}\n", x)).to_string()),
            Difference::Rem(ref x) => output.push_str(&Red.paint(format!("-{}\n", x)).to_string())
        }
    }
    output
}

fn compare(path: &Vec<String>, expected: &Value, actual: &Value, config: &DiffConfig,
    mismatches: &mut Vec<super::Mismatch>, matchers: &MatchingRules) {
    debug!("Comparing path {}", path.join("."));
    match (expected, actual) {
        (&Value::Object(ref emap), &Value::Object(ref amap)) => compare_maps(path, emap, amap, config, mismatches, matchers),
        (&Value::Object(_), _) => {
            mismatches.push(Mismatch::BodyMismatch { path: path.join("."),
                expected: Some(value_of(expected)),
                actual: Some(value_of(actual)),
                mismatch: format!("Type mismatch: Expected {} {} but received {} {}",
                    type_of(expected), expected, type_of(actual), actual)});
        },
        (&Value::Array(ref elist), &Value::Array(ref alist)) => compare_lists(path, elist, alist, config, mismatches, matchers),
        (&Value::Array(_), _) => {
            mismatches.push(Mismatch::BodyMismatch { path: path.join("."),
                expected: Some(value_of(expected)),
                actual: Some(value_of(actual)),
                mismatch: format!("Type mismatch: Expected {} {} but received {} {}",
                    type_of(expected), value_of(expected), type_of(actual), value_of(actual))});
        },
        (_, _) => compare_values(path, expected, actual, mismatches, matchers)
    }
}

fn compare_maps(path: &Vec<String>, expected: &serde_json::Map<String, Value>, actual: &serde_json::Map<String, Value>,
    config: &DiffConfig, mismatches: &mut Vec<super::Mismatch>, matchers: &MatchingRules) {
    if expected.is_empty() && !actual.is_empty() {
      mismatches.push(Mismatch::BodyMismatch { path: path.join("."),
          expected: Some(value_of(&json!(expected))),
          actual: Some(value_of(&json!(actual))),
          mismatch: format!("Expected an empty Map but received {}", value_of(&json!(actual)))});
    } else {
        match config {
            &DiffConfig::AllowUnexpectedKeys if expected.len() > actual.len() => {
                mismatches.push(Mismatch::BodyMismatch { path: path.join("."),
                    expected: Some(value_of(&json!(expected))),
                    actual: Some(value_of(&json!(&actual))),
                    mismatch: format!("Expected a Map with at least {} elements but received {} elements",
                    expected.len(), actual.len())});
            },
            &DiffConfig::NoUnexpectedKeys if expected.len() != actual.len() => {
                mismatches.push(Mismatch::BodyMismatch { path: path.join("."),
                    expected: Some(value_of(&json!(expected))),
                    actual: Some(value_of(&json!(&actual))),
                    mismatch: format!("Expected a Map with {} elements but received {} elements",
                    expected.len(), actual.len())});
            },
            _ => ()
        }

        let mut p = path.to_vec();
        p.push(s!("any"));
        if matchers.wildcard_matcher_is_defined("body", &p) {
            for (key, value) in actual.iter() {
                let mut p = path.to_vec();
                p.push(key.clone());
                if expected.contains_key(key) {
                    compare(&p, &expected[key], value, config, mismatches, matchers);
                } else if !expected.is_empty() {
                    compare(&p, &expected.values().next().unwrap(), value, config, mismatches, matchers);
                }
            }
        } else {
            for (key, value) in expected.iter() {
                if actual.contains_key(key) {
                    let mut p = path.to_vec();
                    p.push(key.clone());
                    compare(&p, value, &actual[key], config, mismatches, matchers);
                } else {
                    mismatches.push(Mismatch::BodyMismatch { path: path.join("."),
                        expected: Some(value_of(&json!(expected))),
                        actual: Some(value_of(&json!(&actual))),
                        mismatch: format!("Expected entry {}={} but was missing", key, value_of(value))});
                }
            }
        }
    }
}

fn compare_lists(path: &Vec<String>, expected: &Vec<Value>, actual: &Vec<Value>, config: &DiffConfig,
    mismatches: &mut Vec<super::Mismatch>, matchers: &MatchingRules) {
    let spath = path.join(".");
    if matchers.matcher_is_defined("body", &path) {
        debug!("compare_lists: matcher defined for path '{}'", spath);
        let expected_json = Value::Array(expected.clone());
        let actual_json = Value::Array(actual.clone());
        match match_values("body", path, matchers.clone(), &expected_json, &actual_json) {
            Err(messages) => {
              for message in messages {
                mismatches.push(Mismatch::BodyMismatch {
                  path: path.join("."),
                  expected: Some(expected_json.to_string()),
                  actual: Some(actual_json.to_string()),
                  mismatch: message.clone()
                })
              }
            },
            Ok(_) => ()
        }
        let expected_example = expected.first().unwrap().clone();
        let mut expected_list = Vec::new();
        expected_list.resize(actual.len(), expected_example);
        compare_list_content(path, &expected_list, actual, config, mismatches, matchers);
    } else {
        if expected.is_empty() && !actual.is_empty() {
            mismatches.push(Mismatch::BodyMismatch { path: spath,
                expected: Some(value_of(&json!(expected))),
                actual: Some(value_of(&json!(actual))),
                mismatch: format!("Expected an empty List but received {}", value_of(&json!(actual)))});
        } else {
            compare_list_content(path, expected, actual, config, mismatches, matchers);
            if expected.len() != actual.len() {
                mismatches.push(Mismatch::BodyMismatch { path: spath,
                    expected: Some(value_of(&json!(expected))),
                    actual: Some(value_of(&json!(actual))),
                    mismatch: format!("Expected a List with {} elements but received {} elements",
                        expected.len(), actual.len())});
            }
        }
    }
}

fn compare_list_content(path: &Vec<String>, expected: &Vec<Value>, actual: &Vec<Value>, config: &DiffConfig,
    mismatches: &mut Vec<super::Mismatch>, matchers: &MatchingRules) {
    for (index, value) in expected.iter().enumerate() {
      let ps = index.to_string();
      debug!("Comparing list item {} with value '{:?}' to '{:?}'", index, actual.get(index), value);
      let mut p = path.to_vec();
      p.push(ps);
      if index < actual.len() {
          compare(&p, value, &actual[index], config, mismatches, matchers);
      } else if !matchers.matcher_is_defined("body", &p) {
          mismatches.push(Mismatch::BodyMismatch { path: path.join("."),
              expected: Some(value_of(&json!(expected))),
              actual: Some(value_of(&json!(actual))),
              mismatch: format!("Expected {} but was missing", value_of(value))});
      }
    }
}

fn compare_values(path: &Vec<String>, expected: &Value, actual: &Value, mismatches: &mut Vec<super::Mismatch>,
    matchers: &MatchingRules) {
    let matcher_result = if matchers.matcher_is_defined("body", &path) {
        match_values("body", path, matchers.clone(), expected, actual)
    } else {
        expected.matches(actual, &MatchingRule::Equality).map_err(|err| vec![err])
    };
    debug!("Comparing '{:?}' to '{:?}' at path '{}' -> {:?}", expected, actual, path.join("."), matcher_result);
    match matcher_result {
        Err(messages) => {
          for message in messages {
            mismatches.push(Mismatch::BodyMismatch {
              path: path.join("."),
              expected: Some(format!("{}", expected)),
              actual: Some(format!("{}", actual)),
              mismatch: message.clone()
            })
          }
        },
        Ok(_) => ()
    }
}

#[cfg(test)]
mod tests {
    use super::*;
    use expectest::prelude::*;
    use Mismatch;
    use DiffConfig;

    #[test]
    fn match_json_handles_invalid_expected_json() {
        let mut mismatches = vec![];
        let expected = s!(r#"{"json": "is bad"#);
        let actual = s!("{}");
        match_json(&expected, &actual, DiffConfig::AllowUnexpectedKeys, &mut mismatches, &MatchingRules::default());
        expect!(mismatches.iter()).to(have_count(1));
        let mismatch = mismatches[0].clone();
        expect!(&mismatch).to(be_equal_to(&Mismatch::BodyMismatch { path: s!("$"), expected: Some(expected),
            actual: Some(actual), mismatch: s!("")}));
    }

    #[test]
    fn match_json_handles_invalid_actual_json() {
        let mut mismatches = vec![];
        let expected = s!("{}");
        let actual = s!(r#"{json: "is bad"}"#);
        match_json(&expected, &actual, DiffConfig::AllowUnexpectedKeys, &mut mismatches, &MatchingRules::default());
        expect!(mismatches.iter()).to(have_count(1));
        let mismatch = mismatches[0].clone();
        expect!(&mismatch).to(be_equal_to(&Mismatch::BodyMismatch { path: s!("$"), expected: Some(expected),
<<<<<<< HEAD
            actual: Some(actual), mismatch: s!("")}));
=======
            actual: Some(actual), mismatch: s!("Type mismatch: Expected List [{}] but received Map {}")}));
>>>>>>> 1c709829
    }

    fn mismatch_message(mismatch: &Mismatch) -> String {
        match mismatch {
            &Mismatch::BodyMismatch{ path: _, expected: _, actual: _, mismatch: ref m } => m.clone(),
            _ => s!("")
        }
    }

    #[test]
    fn match_json_handles_expecting_a_map_but_getting_a_list() {
        let mut mismatches = vec![];
        let expected = s!(r#"{}"#);
        let actual = s!(r#"[]"#);
        match_json(&expected, &actual, DiffConfig::AllowUnexpectedKeys, &mut mismatches, &MatchingRules::default());
        expect!(mismatches.iter()).to(have_count(1));
        let mismatch = mismatches[0].clone();
        expect!(&mismatch).to(be_equal_to(&Mismatch::BodyMismatch { path: s!("$"), expected: Some(expected),
            actual: Some(actual), mismatch: s!("")}));
        expect!(mismatch_message(&mismatch)).to(be_equal_to(s!("Type mismatch: Expected Map {} but received List []")));
    }

    #[test]
    fn match_json_handles_expecting_a_list_but_getting_a_map() {
        let mut mismatches = vec![];
        let expected = s!(r#"[{}]"#);
        let actual = s!(r#"{}"#);
        match_json(&expected, &actual, DiffConfig::AllowUnexpectedKeys, &mut mismatches, &MatchingRules::default());
        expect!(mismatches.iter()).to(have_count(1));
        let mismatch = mismatches[0].clone();
        expect!(&mismatch).to(be_equal_to(&Mismatch::BodyMismatch { path: s!("$"), expected: Some(expected),
            actual: Some(actual), mismatch: s!("")}));
        expect!(mismatch_message(&mismatch)).to(be_equal_to(s!("Type mismatch: Expected List [{}] but received Map {}")));
    }

    #[test]
    fn match_json_handles_comparing_strings() {
        let mut mismatches = vec![];
        let val1 = s!(r#""string value""#);
        let val2 = s!(r#""other value""#);
        match_json(&val1, &val1, DiffConfig::AllowUnexpectedKeys, &mut mismatches, &MatchingRules::default());
        expect!(mismatches.iter()).to(be_empty());
        match_json(&val1, &val2, DiffConfig::AllowUnexpectedKeys, &mut mismatches, &MatchingRules::default());
        expect!(mismatches.iter()).to(have_count(1));
        let mismatch = mismatches[0].clone();
        expect!(&mismatch).to(be_equal_to(&Mismatch::BodyMismatch { path: s!("$"), expected: Some(val1),
            actual: Some(val2), mismatch: s!("")}));
        expect!(mismatch_message(&mismatch)).to(be_equal_to(s!("Expected 'string value' to be equal to 'other value'")));
    }

    #[test]
    fn match_json_handles_comparing_integers() {
        let mut mismatches = vec![];
        let val1 = s!(r#"100"#);
        let val2 = s!(r#"200"#);
        match_json(&val1, &val1, DiffConfig::AllowUnexpectedKeys, &mut mismatches, &MatchingRules::default());
        expect!(mismatches.iter()).to(be_empty());
        match_json(&val1, &val2, DiffConfig::AllowUnexpectedKeys, &mut mismatches, &MatchingRules::default());
        expect!(mismatches.iter()).to(have_count(1));
        let mismatch = mismatches[0].clone();
        expect!(&mismatch).to(be_equal_to(&Mismatch::BodyMismatch { path: s!("$"), expected: Some(val1),
            actual: Some(val2), mismatch: s!("")}));
        expect!(mismatch_message(&mismatch)).to(be_equal_to(s!("Expected '100' to be equal to '200'")));
    }

    #[test]
    fn match_json_handles_comparing_floats() {
        let mut mismatches = vec![];
        let val1 = s!(r#"100.01"#);
        let val2 = s!(r#"100.02"#);
        match_json(&val1, &val1, DiffConfig::AllowUnexpectedKeys, &mut mismatches, &MatchingRules::default());
        expect!(mismatches.iter()).to(be_empty());
        match_json(&val1, &val2, DiffConfig::AllowUnexpectedKeys, &mut mismatches, &MatchingRules::default());
        expect!(mismatches.iter()).to(have_count(1));
        let mismatch = mismatches[0].clone();
        expect!(&mismatch).to(be_equal_to(&Mismatch::BodyMismatch { path: s!("$"), expected: Some(val1),
            actual: Some(val2), mismatch: s!("")}));
        expect!(mismatch_message(&mismatch)).to(be_equal_to(s!("Expected '100.01' to be equal to '100.02'")));
    }

    #[test]
    fn match_json_handles_comparing_booleans() {
        let mut mismatches = vec![];
        let val1 = s!(r#"true"#);
        let val2 = s!(r#"false"#);
        match_json(&val1, &val1, DiffConfig::AllowUnexpectedKeys, &mut mismatches, &MatchingRules::default());
        expect!(mismatches.iter()).to(be_empty());
        match_json(&val1, &val2, DiffConfig::AllowUnexpectedKeys, &mut mismatches, &MatchingRules::default());
        expect!(mismatches.iter()).to(have_count(1));
        let mismatch = mismatches[0].clone();
        expect!(&mismatch).to(be_equal_to(&Mismatch::BodyMismatch { path: s!("$"), expected: Some(val1),
            actual: Some(val2), mismatch: s!("")}));
        expect!(mismatch_message(&mismatch)).to(be_equal_to(s!("Expected 'true' to be equal to 'false'")));
    }

    #[test]
    fn match_json_handles_comparing_nulls() {
        let mut mismatches = vec![];
        let val1 = s!(r#"null"#);
        let val2 = s!(r#"33"#);
        match_json(&val1, &val1, DiffConfig::AllowUnexpectedKeys, &mut mismatches, &MatchingRules::default());
        expect!(mismatches.iter()).to(be_empty());
        match_json(&val1, &val2, DiffConfig::AllowUnexpectedKeys, &mut mismatches, &MatchingRules::default());
        expect!(mismatches.iter()).to(have_count(1));
        let mismatch = mismatches[0].clone();
        expect!(&mismatch).to(be_equal_to(&Mismatch::BodyMismatch { path: s!("$"), expected: Some(val1),
            actual: Some(val2), mismatch: s!("")}));
        expect!(mismatch_message(&mismatch)).to(be_equal_to(s!("Expected 'null' to be equal to '33'")));
    }

    #[test]
    fn match_json_handles_comparing_lists() {
        let mut mismatches = vec![];
        let val1 = s!(r#"[]"#);
        let val2 = s!(r#"[11,22,33]"#);
        let val3 = s!(r#"[11,44,33]"#);
        let val4 = s!(r#"[11,44,33, 66]"#);

        match_json(&val1, &val1, DiffConfig::AllowUnexpectedKeys, &mut mismatches, &MatchingRules::default());
        expect!(mismatches.iter()).to(be_empty());
        mismatches.clear();

        match_json(&val2, &val2, DiffConfig::AllowUnexpectedKeys, &mut mismatches, &MatchingRules::default());
        expect!(mismatches.iter()).to(be_empty());
        mismatches.clear();

        match_json(&val3, &val3, DiffConfig::AllowUnexpectedKeys, &mut mismatches, &MatchingRules::default());
        expect!(mismatches.iter()).to(be_empty());
        mismatches.clear();

        match_json(&val1, &val2, DiffConfig::AllowUnexpectedKeys, &mut mismatches, &MatchingRules::default());
        expect!(mismatches.iter()).to(have_count(1));
        let mismatch = mismatches[0].clone();
        expect!(mismatch_message(&mismatch)).to(be_equal_to(s!("Expected an empty List but received [11,22,33]")));
        mismatches.clear();

        match_json(&val2, &val3, DiffConfig::AllowUnexpectedKeys, &mut mismatches, &MatchingRules::default());
        expect!(mismatches.iter()).to(have_count(1));
        let mismatch = mismatches[0].clone();
        expect!(&mismatch).to(be_equal_to(&Mismatch::BodyMismatch { path: s!("$.1"),
            expected: Some(s!("22")), actual: Some(s!("44")), mismatch: s!("")}));
        expect!(mismatch_message(&mismatch)).to(be_equal_to(s!("Expected '22' to be equal to '44'")));
        mismatches.clear();

        match_json(&val3, &val4, DiffConfig::AllowUnexpectedKeys, &mut mismatches, &MatchingRules::default());
        expect!(mismatches.iter()).to(have_count(1));
        let mismatch = mismatches[0].clone();
        expect!(&mismatch).to(be_equal_to(&Mismatch::BodyMismatch { path: s!("$"),
            expected: Some(s!("[11,44,33]")),
            actual: Some(s!("[11,44,33,66]")), mismatch: s!("")}));
        expect!(mismatch_message(&mismatch)).to(be_equal_to(s!("Expected a List with 3 elements but received 4 elements")));
        mismatches.clear();

        match_json(&val2, &val4, DiffConfig::AllowUnexpectedKeys, &mut mismatches, &MatchingRules::default());
        expect!(mismatches.iter()).to(have_count(2));
        let mismatch = mismatches[0].clone();
        expect!(&mismatch).to(be_equal_to(&Mismatch::BodyMismatch { path: s!("$.1"),
            expected: Some(s!("22")),
            actual: Some(s!("44")), mismatch: s!("")}));
        expect!(mismatch_message(&mismatch)).to(be_equal_to(s!("Expected '22' to be equal to '44'")));
        let mismatch = mismatches[1].clone();
        expect!(&mismatch).to(be_equal_to(&Mismatch::BodyMismatch { path: s!("$"),
            expected: Some(s!("[11,22,33]")),
            actual: Some(s!("[11,44,33,66]")), mismatch: s!("")}));
        expect!(mismatch_message(&mismatch)).to(be_equal_to(s!("Expected a List with 3 elements but received 4 elements")));
        mismatches.clear();

        match_json(&val2, &val4, DiffConfig::AllowUnexpectedKeys, &mut mismatches, &matchingrules!{
            "body" => {
                "$" => [ MatchingRule::Type ]
            }
        });
        expect!(mismatches.iter()).to(be_empty());
        match_json(&val4, &val2, DiffConfig::AllowUnexpectedKeys, &mut mismatches, &matchingrules!{
            "body" => {
                "$" => [ MatchingRule::Type ]
            }
        });
        expect!(mismatches.iter()).to(be_empty());
    }

    #[test]
    fn match_json_handles_comparing_maps() {
        let mut mismatches = vec![];
        let val1 = s!(r#"{}"#);
        let val2 = s!(r#"{"a": 1, "b": 2}"#);
        let val3 = s!(r#"{"a": 1, "b": 3}"#);
        let val4 = s!(r#"{"a": 1, "b": 2, "c": 3}"#);

        match_json(&val1, &val1, DiffConfig::AllowUnexpectedKeys, &mut mismatches, &MatchingRules::default());
        expect!(mismatches.iter()).to(be_empty());
        mismatches.clear();

        match_json(&val2, &val2, DiffConfig::AllowUnexpectedKeys, &mut mismatches, &MatchingRules::default());
        expect!(mismatches.iter()).to(be_empty());
        mismatches.clear();

        match_json(&val4, &val4, DiffConfig::AllowUnexpectedKeys, &mut mismatches, &MatchingRules::default());
        expect!(mismatches.iter()).to(be_empty());
        mismatches.clear();

        match_json(&val1, &val2, DiffConfig::AllowUnexpectedKeys, &mut mismatches, &MatchingRules::default());
        expect!(mismatches.iter()).to(have_count(1));
        let mismatch = mismatches[0].clone();
        expect!(mismatch_message(&mismatch)).to(be_equal_to(s!("Expected an empty Map but received {\"a\":1,\"b\":2}")));
        mismatches.clear();

        match_json(&val2, &val3, DiffConfig::AllowUnexpectedKeys, &mut mismatches, &MatchingRules::default());
        expect!(mismatches.iter()).to(have_count(1));
        let mismatch = mismatches[0].clone();
        expect!(&mismatch).to(be_equal_to(&Mismatch::BodyMismatch { path: s!("$.b"),
            expected: Some(s!("2")), actual: Some(s!("3")), mismatch: s!("")}));
        expect!(mismatch_message(&mismatch)).to(be_equal_to(s!("Expected '2' to be equal to '3'")));
        mismatches.clear();

        match_json(&val2, &val4, DiffConfig::AllowUnexpectedKeys, &mut mismatches, &MatchingRules::default());
        expect!(mismatches.iter()).to(have_count(0));
        match_json(&val2, &val4, DiffConfig::NoUnexpectedKeys, &mut mismatches, &MatchingRules::default());
        expect!(mismatches.iter()).to(have_count(1));
        let mismatch = mismatches[0].clone();
        expect!(&mismatch).to(be_equal_to(&Mismatch::BodyMismatch { path: s!("$"),
            expected: Some(s!("{\"a\":1,\"b\":2}")),
            actual: Some(s!("{\"a\":1,\"b\":2,\"c\":3}")), mismatch: s!("")}));
        expect!(mismatch_message(&mismatch)).to(be_equal_to(s!("Expected a Map with 2 elements but received 3 elements")));
        mismatches.clear();

        match_json(&val3, &val4, DiffConfig::AllowUnexpectedKeys, &mut mismatches, &MatchingRules::default());
        expect!(mismatches.iter()).to(have_count(1));
        let mismatch = mismatches[0].clone();
        expect!(&mismatch).to(be_equal_to(&Mismatch::BodyMismatch { path: s!("$.b"),
            expected: Some(s!("3")),
            actual: Some(s!("2")), mismatch: s!("")}));
        expect!(mismatch_message(&mismatch)).to(be_equal_to(s!("Expected '3' to be equal to '2'")));
        mismatches.clear();

        match_json(&val3, &val4, DiffConfig::NoUnexpectedKeys, &mut mismatches, &MatchingRules::default());
        expect!(mismatches.iter()).to(have_count(2));
        let mismatch = mismatches[0].clone();
        expect!(&mismatch).to(be_equal_to(&Mismatch::BodyMismatch { path: s!("$"),
            expected: Some(s!("{\"a\":1,\"b\":3}")),
            actual: Some(s!("{\"a\":1,\"b\":2,\"c\":3}")), mismatch: s!("")}));
        expect!(mismatch_message(&mismatch)).to(be_equal_to(s!("Expected a Map with 2 elements but received 3 elements")));
        let mismatch = mismatches[1].clone();
        expect!(&mismatch).to(be_equal_to(&Mismatch::BodyMismatch { path: s!("$.b"),
            expected: Some(s!("3")),
            actual: Some(s!("2")), mismatch: s!("")}));
        expect!(mismatch_message(&mismatch)).to(be_equal_to(s!("Expected '3' to be equal to '2'")));
        mismatches.clear();

        match_json(&val4, &val2, DiffConfig::AllowUnexpectedKeys, &mut mismatches, &MatchingRules::default());
        expect!(mismatches.iter()).to(have_count(2));
        let mismatch = mismatches[0].clone();
        expect!(&mismatch).to(be_equal_to(&Mismatch::BodyMismatch { path: s!("$"),
            expected: Some(s!("{\"a\":1,\"b\":2,\"c\":3}")),
            actual: Some(s!("{\"a\":1,\"b\":2}")), mismatch: s!("")}));
        expect!(mismatch_message(&mismatch)).to(be_equal_to(s!("Expected a Map with at least 3 elements but received 2 elements")));
        let mismatch = mismatches[1].clone();
        expect!(&mismatch).to(be_equal_to(&Mismatch::BodyMismatch { path: s!("$"),
            expected: Some(s!("{\"a\":1,\"b\":2,\"c\":3}")),
            actual: Some(s!("{\"a\":1,\"b\":2}")), mismatch: s!("")}));
        expect!(mismatch_message(&mismatch)).to(be_equal_to(s!("Expected entry c=3 but was missing")));
        mismatches.clear();

        match_json(&val3, &val2, DiffConfig::AllowUnexpectedKeys, &mut mismatches, &matchingrules!{
            "body" => {
                "$.*" => [ MatchingRule::Type ]
            }
        });
        expect!(mismatches.iter()).to(be_empty());
    }

    #[test]
    fn equality_matcher_test() {
        let matcher = MatchingRule::Equality;
        expect!(Value::String(s!("100")).matches(&Value::String(s!("100")), &matcher)).to(be_ok());
        expect!(Value::String(s!("100")).matches(&Value::String(s!("101")), &matcher)).to(be_err());
        expect!(Value::String(s!("100")).matches(&json!(100), &matcher)).to(be_err());
    }

    #[test]
    fn regex_matcher_test() {
        let matcher = MatchingRule::Regex(s!("^\\d+$"));
        expect!(Value::String(s!("100")).matches(&Value::String(s!("100")), &matcher)).to(be_ok());
        expect!(Value::String(s!("100")).matches(&Value::String(s!("101")), &matcher)).to(be_ok());
        expect!(Value::String(s!("100")).matches(&Value::String(s!("10a")), &matcher)).to(be_err());
        expect!(Value::String(s!("100")).matches(&json!(100), &matcher)).to(be_ok());
    }

    #[test]
    fn type_matcher_test() {
        let matcher = MatchingRule::Type;
        expect!(Value::String(s!("100")).matches(&Value::String(s!("100")), &matcher)).to(be_ok());
        expect!(Value::String(s!("100")).matches(&Value::String(s!("101")), &matcher)).to(be_ok());
        expect!(Value::String(s!("100")).matches(&Value::String(s!("10a")), &matcher)).to(be_ok());
        expect!(Value::String(s!("100")).matches(&json!(100), &matcher)).to(be_err());
    }

    #[test]
    fn min_type_matcher_test() {
        let matcher = MatchingRule::MinType(2);
        expect!(Value::Array(vec![]).matches(&Value::Array(vec![json!(100), json!(100)]), &matcher)).to(be_ok());
        expect!(Value::Array(vec![]).matches(&Value::Array(vec![json!(100)]), &matcher)).to(be_err());
        expect!(Value::String(s!("100")).matches(&Value::String(s!("101")), &matcher)).to(be_ok());
    }

    #[test]
    fn max_type_matcher_test() {
        let matcher = MatchingRule::MaxType(1);
        expect!(Value::Array(vec![]).matches(&Value::Array(vec![json!(100), json!(100)]), &matcher)).to(be_err());
        expect!(Value::Array(vec![]).matches(&Value::Array(vec![json!(100)]), &matcher)).to(be_ok());
        expect!(Value::String(s!("100")).matches(&Value::String(s!("101")), &matcher)).to(be_ok());
    }

    #[test]
    fn min_max_type_matcher_test() {
      let matcher = MatchingRule::MinMaxType(2, 3);
      expect!(Value::Array(vec![]).matches(&Value::Array(vec![json!(100), json!(100)]),
        &matcher)).to(be_ok());
      expect!(Value::Array(vec![]).matches(&Value::Array(vec![json!(100), json!(100),
        json!(100)]), &matcher)).to(be_ok());
      expect!(Value::Array(vec![]).matches(&Value::Array(vec![json!(100), json!(100),
        json!(100), json!(100)]), &matcher)).to(be_err());
      expect!(Value::Array(vec![]).matches(&Value::Array(vec![json!(100)]), &matcher)).to(be_err());
      expect!(Value::String(s!("100")).matches(&Value::String(s!("101")), &matcher)).to(be_ok());
    }

    #[test]
    fn compare_maps_handles_wildcard_matchers() {
        let mut mismatches = vec![];
        let val1 = s!(r#"
        {
            "articles": [
                {
                    "variants": {
                        "001": {
                            "bundles": {
                                "001-A": {
                                    "description": "someDescription",
                                    "referencedArticles": [
                                        {
                                            "bundleId": "someId"
                                        }
                                    ]
                                }
                            }
                        }
                    }
                }
            ]
        }"#);
        let val2 = s!(r#"{
            "articles": [
                {
                    "variants": {
                        "002": {
                            "bundles": {
                                "002-A": {
                                    "description": "someDescription",
                                    "referencedArticles": [
                                        {
                                            "bundleId": "someId"
                                        }
                                    ]
                                }
                            }
                        }
                    }
                }
            ]
        }"#);

        match_json(&val1, &val2, DiffConfig::AllowUnexpectedKeys, &mut mismatches, &matchingrules!{
            "body" => {
                "$.articles[*].variants.*" => [ MatchingRule::Type ],
                "$.articles[*].variants.*.bundles.*" => [ MatchingRule::Type ]
            }
        });
        expect!(mismatches.iter()).to(be_empty());
        mismatches.clear();
    }

}<|MERGE_RESOLUTION|>--- conflicted
+++ resolved
@@ -430,11 +430,7 @@
         expect!(mismatches.iter()).to(have_count(1));
         let mismatch = mismatches[0].clone();
         expect!(&mismatch).to(be_equal_to(&Mismatch::BodyMismatch { path: s!("$"), expected: Some(expected),
-<<<<<<< HEAD
-            actual: Some(actual), mismatch: s!("")}));
-=======
             actual: Some(actual), mismatch: s!("Type mismatch: Expected List [{}] but received Map {}")}));
->>>>>>> 1c709829
     }
 
     fn mismatch_message(mismatch: &Mismatch) -> String {
